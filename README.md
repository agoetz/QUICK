QUICK
-----

<<<<<<< HEAD
![QUICK logo](./tools/logo.png)
=======
(https://github.com/merzlab/QUICK/blob/QUICK-20.03/tools/logo.png)
>>>>>>> ab6ba00f

A GPU enabled linear scaling *ab initio* and density functional theory program for
calculation of energies, charges and geometries of organic/biomolecular systems.

Features
--------
* Single point Hartree-Fock calculations (closhed shell only) 
* Density functional theory calculations (LGA, GGA and Hybrid-GGA functionals available, closed shell only).
* Gradient and geometry optimization calculations (LBFGS solver available)
* Mulliken charge analysis

Installation
------------
Supported platforms: Linux and OSX

* [Installation Guide] (https://quick-docs.readthedocs.io/en/latest/installation-guide.html#installation-guide)
   1. [Compatible Compilers and Hardware] (https://quick-docs.readthedocs.io/en/latest/installation-guide.html#compatible-compilers-and-hardware)
   2. [Serial Installation] (https://quick-docs.readthedocs.io/en/latest/installation-guide.html#serial-installation)
   3. [MPI Installation] (https://quick-docs.readthedocs.io/en/latest/installation-guide.html#mpi-installation)
   4. [CUDA Installation] (https://quick-docs.readthedocs.io/en/latest/installation-guide.html#cuda-version-installation)

Getting Started
---------------
* [Testing QUICK Installation] (https://quick-docs.readthedocs.io/en/latest/installation-guide.html#environment-variables-and-testing)
* [Hands-on Tutorials] (https://quick-docs.readthedocs.io/en/latest/hands-on-tutorials.html)
* [User Manual] (https://quick-docs.readthedocs.io/en/latest/user-manual.html)

Known Issues
------------
A list of installation and runtime issues can be found here: (https://quick-docs.readthedocs.io/en/latest/known-issues.html#known-issues-of-current-version)

Citation
--------
Please cite QUICK-20.03 as follows.

Manathunga, M.; Mu, D.; Miao,Y.; He, X.; Ayers,K; Brothers, E.; Götz, A.;
Merz,K. M. QUICK-20.03 University of California San Diego, CA and Michigan State
University, East Lansing, MI, 2020.

License
-------
QUICK is licensed uder Mozilla Public License 2.0. More information can be found here: (https://quick-docs.readthedocs.io/en/latest/license.html#mozilla-public-license-version-2-0)
<|MERGE_RESOLUTION|>--- conflicted
+++ resolved
@@ -1,11 +1,6 @@
 QUICK
 -----
-
-<<<<<<< HEAD
 ![QUICK logo](./tools/logo.png)
-=======
-(https://github.com/merzlab/QUICK/blob/QUICK-20.03/tools/logo.png)
->>>>>>> ab6ba00f
 
 A GPU enabled linear scaling *ab initio* and density functional theory program for
 calculation of energies, charges and geometries of organic/biomolecular systems.
