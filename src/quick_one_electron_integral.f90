!
!	quick_one_electron_integral.f90
!	new_quick
!
!	Created by Yipu Miao on 4/12/11.
!	Copyright 2011 University of Florida. All rights reserved.
!
!   this subroutine is a collection of one-electron integeral
!   subroutine inventory:
!           FullX       :       calculate transformation matrix X and overlap matrix S
!           ekinetic    :       calculate kinetic energy
!           overlap     :       calculate overlap matrix element
!           ssoverlap   :
!           overlapone, overlaptwo, overlapzero
!                       :       overlap for FMM
!           repulsion   :       calculate repulsion element (only used in unrestricted)

subroutine fullx
   !   The purpose of this subroutine is to calculate the transformation
   !   matrix X.  The first step is forming the overlap matrix (Smatrix).
   !
   use allmod
   implicit none

   double precision :: overlap
   double precision :: Sminhalf(nbasis)
   double precision :: V(3,nbasis)
   double precision :: IDEGEN1(nbasis)
   double precision :: SJI,sum
   integer Ibas,Jbas,Icon,Jcon,i,j,k,IERROR
   double precision g_table(200),Px,Py,Pz
   integer g_count,ii,jj,kk
   double precision a,b,Ax,Ay,Az,Bx,By,Bz

   call cpu_time(timer_begin%T1eS)

   do Ibas=1,nbasis
      ii = itype(1,Ibas)
      jj = itype(2,Ibas)
      kk = itype(3,Ibas)
      do Jbas=Ibas,nbasis
         i = itype(1,Jbas)
         j = itype(2,Jbas)
         k = itype(3,Jbas)
         g_count = i+ii+j+jj+k+kk

         Ax = xyz(1,quick_basis%ncenter(Jbas))
         Bx = xyz(1,quick_basis%ncenter(Ibas))
         Ay = xyz(2,quick_basis%ncenter(Jbas))
         By = xyz(2,quick_basis%ncenter(Ibas))
         Az = xyz(3,quick_basis%ncenter(Jbas))
         Bz = xyz(3,quick_basis%ncenter(Ibas))

         SJI =0.d0
         do Icon=1,ncontract(ibas)
            b = aexp(Icon,Ibas)
            do Jcon=1,ncontract(jbas)
               a = aexp(Jcon,Jbas)
               call gpt(a,b,Ax,Ay,Az,Bx,By,Bz,Px,Py,Pz,g_count,g_table)

               SJI =SJI + &
                     dcoeff(Jcon,Jbas)*dcoeff(Icon,Ibas) &
!                     *overlap(aexp(Jcon,Jbas),aexp(Icon,Ibas), &
                     *overlap(a,b, i,j,k,ii,jj,kk, &
!                     itype(1,Jbas),       itype(2,Jbas),       itype(3,Jbas), &
!                     itype(1,Ibas),       itype(2,Ibas),       itype(3,Ibas), &
!                     xyz(1,quick_basis%ncenter(Jbas)),xyz(2,quick_basis%ncenter(Jbas)),xyz(3,quick_basis%ncenter(Jbas)), &
!                     xyz(1,quick_basis%ncenter(Ibas)),xyz(2,quick_basis%ncenter(Ibas)),xyz(3,quick_basis%ncenter(Ibas)),
                     Ax,Ay,Az,Bx,By,Bz,Px,Py,Pz,g_table)
!            *exp(-((a*b*((Ax-Bx)**2.d0 + (Ay-By)**2.d0+(Az-Bz)**2.d0))*inv_g))
            enddo
         enddo
         quick_qm_struct%s(Jbas,Ibas) = SJI
      enddo
   enddo

   call cpu_time(timer_end%T1eS)
   timer_cumer%T1eS=timer_cumer%T1eS+timer_end%T1eS-timer_begin%T1eS

   call copySym(quick_qm_struct%s,nbasis)


   ! copy s matrix to scratch
   call copyDMat(quick_qm_struct%s,quick_scratch%hold,nbasis)

   ! Now diagonalize HOLD to generate the eigenvectors and eigenvalues.

   call DIAG(NBASIS,quick_scratch%hold,NBASIS,quick_method%DMCutoff,V,Sminhalf,IDEGEN1,quick_scratch%hold2,IERROR)
   ! Consider the following:

   ! X = U * s^(-.5) * transpose(U)

   ! s^-.5 is a diagonal matrix filled with the eigenvalues of S taken to
   ! to the 1/square root.  If we define an intermediate matrix A for the
   ! purposes of this discussion:

   ! A   = U * s^(-.5)
   ! or Aij = Sum(k=1,m) Uik * s^(-.5)kj

   ! s^(-.5)kj = 0 unless k=j so

   ! Aij = Uij * s^(-.5)jj

   ! X   = A * transpose(U)
   ! Xij = Sum(k=1,m) Aik * transpose(U)kj
   ! Xij = Sum(k=1,m) Uik * s^(-.5)kk * transpose(U)kj
   ! Xij = Sum(k=1,m) Uik * s^(-.5)kk * Ujk

   ! Similarly:
   ! Xji = Sum(k=1,m) Ajk * transpose(U)ki
   ! Xji = Sum(k=1,m) Ujk * s^(-.5)kk * transpose(U)ki
   ! Xji = Sum(k=1,m) Ujk * s^(-.5)kk * Uik

   ! This aggravating little demonstration contains two points:
   ! 1)  X can be calculated without crossing columns in the array
   ! which adds to speed.
   ! 2)  X has to be symmetric. Thus we only have to fill the bottom
   ! half. (Lower Diagonal)

   do I=1,nbasis
      if (Sminhalf(I).gt.1E-4) then
      Sminhalf(I) = Sminhalf(I)**(-.5d0)
      else
      Sminhalf(I) = 0.0d0
      endif
   enddo


   ! Transpose U onto X then copy on to U.  Now U contains U transpose.

   call transpose(quick_scratch%hold2,quick_qm_struct%x,nbasis)
   call copyDMat(quick_qm_struct%x,quick_scratch%hold2,nbasis)
   ! Now calculate X.
   ! Xij = Sum(k=1,m) Transpose(U)kj * s^(-.5)kk * Transpose(U)ki

   do I = 1,nbasis
      do J=I,nbasis
         sum = 0.d0
         do K=1,nbasis
            sum = sum+quick_scratch%hold2(K,I)*quick_scratch%hold2(K,J)*Sminhalf(K)
!write(*,*)  k,j,quick_scratch%hold2(K,J),Sminhalf(K),sum
         enddo
         quick_qm_struct%x(I,J) = sum
         quick_qm_struct%x(J,I) = quick_qm_struct%x(I,J)
      enddo
   enddo

   if (quick_method%debug) call debugFullX

   ! At this point we have the transformation matrix (X) which is necessary
   ! to orthogonalize the operator matrix, and the overlap matrix (S) which
   ! is used in the DIIS-SCF procedure.

   return
end subroutine fullx

double precision function ekinetic(a,b,i,j,k,ii,jj,kk,Ax,Ay,Az,Bx,By,Bz,Px,Py,Pz,g_table)
   implicit none
   double precision :: kinetic
   double precision :: a,b
   integer :: i,j,k,ii,jj,kk,g,g_count
   double precision :: Ax,Ay,Az,Bx,By,Bz
   double precision :: Px,Py,Pz

   double precision :: xi,xj,xk,overlap_core,g_table(200)

   ! The purpose of this subroutine is to calculate the kinetic energy
   ! of an electron  distributed between gtfs with orbital exponents a
   ! and b on A and B with angular momentums defined by i,j,k (a's x, y
   ! and z exponents, respectively) and ii,jj,and kk on B.

   ! The first step is to see if this function is zero due to symmetry.
   ! If it is not, reset kinetic to 0.

   kinetic = (1+(-1)**(i+ii))*(1+(-1)**(j+jj))*(1+(-1)**(k+kk)) &
         +(Ax-Bx)**2 + (Ay-By)**2 + (Az-Bz)**2
   if (kinetic .ne. 0.d0) then
      kinetic=0.d0

      ! Kinetic energy is the integral of an orbital times the second derivative
      ! over space of the other orbital.  For GTFs, this means that it is just a
      ! sum of various overlap integrals with the powers adjusted.

      xi = dble(i)
      xj = dble(j)
      xk = dble(k)

      kinetic = kinetic &
            +        (-1.d0+     xi)*xi  *overlap_core(a,b,i-2,j,k,ii,jj,kk,Ax,Ay,Az,Bx,By,Bz,Px,Py,Pz,g_table) &
            - 2.d0*a*( 1.d0+2.d0*xi)     *overlap_core(a,b,i  ,j,k,ii,jj,kk,Ax,Ay,Az,Bx,By,Bz,Px,Py,Pz,g_table) &
            + 4.d0*(a**2.d0)             *overlap_core(a,b,i+2,j,k,ii,jj,kk,Ax,Ay,Az,Bx,By,Bz,Px,Py,Pz,g_table)
      kinetic = kinetic &
            +         (-1.d0+     xj)*xj *overlap_core(a,b,i,j-2,k,ii,jj,kk,Ax,Ay,Az,Bx,By,Bz,Px,Py,Pz,g_table) &
            - 2.d0*a* ( 1.d0+2.d0*xj)    *overlap_core(a,b,i,j  ,k,ii,jj,kk,Ax,Ay,Az,Bx,By,Bz,Px,Py,Pz,g_table) &
            + 4.d0*(a**2.d0)             *overlap_core(a,b,i,j+2,k,ii,jj,kk,Ax,Ay,Az,Bx,By,Bz,Px,Py,Pz,g_table)
      kinetic = kinetic &
            +         (-1.d0+     xk)*xk *overlap_core(a,b,i,j,k-2,ii,jj,kk,Ax,Ay,Az,Bx,By,Bz,Px,Py,Pz,g_table) &
            - 2.d0*a* ( 1.d0+2.d0*xk)    *overlap_core(a,b,i,j,k  ,ii,jj,kk,Ax,Ay,Az,Bx,By,Bz,Px,Py,Pz,g_table) &
            + 4.d0*(a**2.d0)             *overlap_core(a,b,i,j,k+2,ii,jj,kk,Ax,Ay,Az,Bx,By,Bz,Px,Py,Pz,g_table)
   endif
   ekinetic = kinetic*(-0.5d0)  *exp(-((a*b*((Ax-Bx)**2.d0 + (Ay-By)**2.d0+(Az-Bz)**2.d0))/(a+b)))

   return
end function ekinetic

subroutine gpt(a,b,Ax,Ay,Az,Bx,By,Bz,Px,Py,Pz,g_count,g_table)
  implicit none

  double precision a,b,Ax,Ay,Bx,By,Az,Bz,Px,Py,Pz,g_table(200),g,inv_g
  integer g_count,ig

  g = a+b
  do ig=0,g_count
     g_table(1+ig) = g**(dble(-3-ig)*0.5)
  enddo
  inv_g = 1.0d0 / dble(g)
  Px = (a*Ax + b*Bx)*inv_g
  Py = (a*Ay + b*By)*inv_g
  Pz = (a*Az + b*Bz)*inv_g

  return
end subroutine gpt


! Ed Brothers. October 3, 2001
! 3456789012345678901234567890123456789012345678901234567890123456789012<<STOP
<<<<<<< HEAD

double precision function overlap(a,b,i,j,k,ii,jj,kk,Ax,Ay,Az,Bx,By,Bz,Px,Py,Pz,g_table)
   use quick_constants_module
=======
double precision function overlap(a,b,i,j,k,ii,jj,kk,Ax,Ay,Az,Bx,By,Bz,Px,Py,Pz,g_table)
   !use quick_constants_module
   use allmod
>>>>>>> 984d6970
   implicit none
   ! INPUT PARAMETERS
   double precision a,b                 ! exponent of basis set 1 and 2
   integer i,j,k,ii,jj,kk               ! i,j,k are itype for basis set 1 and ii,jj,kk for 2
   double precision Ax,Ay,Az,Bx,By,Bz   ! Ax,Ay,Az are position for basis set 1 and Bx,By,Bz for 2

   ! INNER VARIBLES
   double precision g_table(200)
   double precision Px,py,pz,overlap_core

   overlap = overlap_core(a,b,i,j,k,ii,jj,kk,Ax,Ay,Az,Bx,By,Bz,Px,Py,Pz,g_table)
   overlap = overlap*exp(-((a*b*((Ax-Bx)**2.d0 + (Ay-By)**2.d0+(Az-Bz)**2.d0))/(a+b)))

   return
end function overlap


double precision function overlap_core (a,b,i,j,k,ii,jj,kk,Ax,Ay,Az,Bx,By,Bz,Px,Py,Pz,g_table)
   use quick_constants_module
   implicit none
   ! INPUT PARAMETERS
   double precision a,b                 ! exponent of basis set 1 and 2
   integer i,j,k,ii,jj,kk               ! i,j,k are itype for basis set 1 and ii,jj,kk for 2
   double precision Ax,Ay,Az,Bx,By,Bz   ! Ax,Ay,Az are position for basis set 1 and Bx,By,Bz for 2

   ! INNER VARIBLES
   double precision element,g,g_table(217),elfactor
   integer ig,jg,kg,ng
   integer iiloop,iloop,jloop,jjloop,kloop,kkloop,ix,jy,kz
   double precision pAx,pAy,pAz,pBx,pBy,pBz
   double precision Px,py,pz,overlap

   double precision xnumfact


   ! The purpose of this subroutine is to calculate the overlap between
   ! two normalized gaussians. i,j and k are the x,y,
   ! and z exponents for the gaussian with exponent a, and ii,jj, and kk
   ! have the same order for b.

   ! The first step is to see if this function is zero due to symmetry.
   ! If it is not, reset overlap to 0.
   overlap = (1+(-1)**(i+ii))*(1+(-1)**(j+jj))*(1+(-1)**(k+kk))+(Ax-Bx)**2+(Ay-By)**2+(Az-Bz)**2
   if (overlap.ne.zero) then

      overlap=zero
      ! If it is not zero, construct P and g values.  The gaussian product
      ! theory states the product of two s gaussians on centers A and B
      ! with exponents a and b forms a new s gaussian on P with exponent
      ! g.  (g comes from gamma, as is "alpha,beta, gamma" and P comes
      ! from "Product." Also needed are the PA differences.


      PAx= Px-Ax
      PAy= Py-Ay
      PAz= Pz-Az
      PBx= Px-Bx
      PBy= Py-By
      PBz= Pz-Bz

      ! There is also a few factorials that are needed in the integral many
      ! times.  Calculate these as well.

      xnumfact=fact(i)*fact(ii)*fact(j)*fact(jj)*fact(k)*fact(kk)

      ! Now start looping over i,ii,j,jj,k,kk to form all the required elements

      do iloop=0,i
         do iiloop=mod(iloop,2),ii,2
            do jloop=0,j
               do jjloop=mod(jloop,2),jj,2
                  do kloop=0,k
                     do kkloop=mod(kloop,2),kk,2


                        ix=iloop+iiloop
                        jy=jloop+jjloop
                        kz=kloop+kkloop

                        element = pito3half * g_table(1+ix+jy+kz)

                        ! Check to see if this element is zero.


                        ! Continue calculating the elements.  The next elements arise from the
                        ! different angular momentums portion of the GPT.

                        element=element *PAx**(i-iloop)*PBx**(ii-iiloop) &
                               *PAy**(j-jloop)*PBy**(jj-jjloop) &
                               *PAz**(k-kloop)*PBz**(kk-kkloop) &
                               *xnumfact &
                               /(fact(iloop)*fact(iiloop)* &
                                 fact(jloop)*fact(jjloop)* &
                                 fact(kloop)*fact(kkloop)* &
                                 fact(i-iloop)*fact(ii-iiloop)* &
                                 fact(j-jloop)*fact(jj-jjloop)* &
                                 fact(k-kloop)*fact(kk-kkloop))

                        ! The next part arises from the integratation of a gaussian of arbitrary
                        ! angular momentum.


                        ! Before the Gamma function code, a quick note. All gamma functions are
                        ! of the form:
                        ! 1
                        ! Gamma[- + integer].  Now since Gamma[z] = (z-1)Gamma(z-1)
                        ! 2

                        ! We can say Gamma(0.5 + i) = (i-1+.5)(i-2+.5)...(i-i+.5)Gamma(0.5)
                        ! and Gamma(.5) is Sqrt(Pi).  Thus to calculate the three gamma
                        ! just requires a loop and multiplying by Pi^3/2

                        do iG=1,ix/2
                           element = element * (dble(ix)*0.5-dble(iG) + .5d0)
                        enddo
                        do jG=1,jy/2
                           element = element * (dble(jy)*0.5-dble(jG) + .5d0)
                        enddo
                        do kG=1,kz/2
                           element = element * (dble(kz)*0.5-dble(kG) + .5d0)
                        enddo

                        ! Now sum the whole thing into the overlap.

                        overlap = overlap + element
                     enddo
                  enddo
               enddo
            enddo
         enddo
      enddo

      ! The final step is multiplying in the K factor (from the gpt)

!      overlap = overlap*exp(-((a*b*((Ax-Bx)**2.d0 + (Ay-By)**2.d0+(Az-Bz)**2.d0))/(a+b)))

   endif

   overlap_core = overlap

   return
end function overlap_core

double precision function ssoverlap(a,b,Ax,Ay,Az,Bx,By,Bz)
   use quick_constants_module
   implicit none
   double precision a,b,Ax,Ay,Az,Bx,By,Bz

   ssoverlap = pito3half*1.d0*(a+b)**(-3.d0/2.d0)*Exp(-((a*b*((Ax-Bx)**2.d0+(Ay-By)**2.d0+(Az-Bz)**2.d0))/(a+b)))

end function ssoverlap


! Ed Brothers. October 3, 2001
! 3456789012345678901234567890123456789012345678901234567890123456789012<<STOP
subroutine overlapone(a,b,i,j,k,ii,jj,kk,Ax,Ay,Az,Bx,By,Bz,fmmtemparray)
   use quick_constants_module
   implicit double precision(a-h,o-z)

   double precision Ax,Ay,Az,Bx,By,Bz,Cx,Cy,Cz,Px,Py,Pz,g
   double precision AA(3),BB(3),CC(3),PP(3)
   double precision fmmtemparray(0:2,0:2,1:2)

   ! The purpose of this subroutine is to calculate the overlap between
   ! two normalized gaussians. i,j and k are the x,y,
   ! and z exponents for the gaussian with exponent a, and ii,jj, and kk
   ! have the same order for b.


   ! The first step is to see if this function is zero due to symmetry.
   ! If it is not, reset overlap to 0.

   ! If it is not zero, construct P and g values.  The gaussian product
   ! theory states the product of two s gaussians on centers A and B
   ! with exponents a and b forms a new s gaussian on P with exponent
   ! g.  (g comes from gamma, as is "alpha,beta, gamma" and P comes
   ! from "Product." Also needed are the PA differences.

   g = a+b
   Px = (a*Ax + b*Bx)/g
   Py = (a*Ay + b*By)/g
   Pz = (a*Az + b*Bz)/g

   PAx= Px-Ax
   PAy= Py-Ay
   PAz= Pz-Az
   PBx= Px-Bx
   PBy= Py-By
   PBz= Pz-Bz

   Y1=0.0d0
   Y2=0.0d0
   Y3=0.0d0
   Y4=0.0d0

   ! There is also a few factorials that are needed in the integral many
   ! times.  Calculate these as well.

   xnumfact=fact(i)*fact(ii)*fact(j)*fact(jj)*fact(k)*fact(kk)

   ! Now start looping over i,ii,j,jj,k,kk to form all the required elements.

   do iloop=0,i
      do iiloop=0,ii
         do jloop=0,j
            do jjloop=0,jj
               do kloop=0,k
                  do kkloop=0,kk
                     ix=iloop+iiloop
                     jy=jloop+jjloop
                     kz=kloop+kkloop

                     ! Continue calculating the elements.  The next elements arise from the
                     ! different angular momentums portion of the GPT.

                     element00=PAx**(i-iloop) &
                           *PBx**(ii-iiloop) &
                           *PAy**(j-jloop) &
                           *PBy**(jj-jjloop) &
                           *PAz**(k-kloop) &
                           *PBz**(kk-kkloop) &
                           *xnumfact &
                           /(fact(iloop)*fact(iiloop)* &
                           fact(jloop)*fact(jjloop)* &
                           fact(kloop)*fact(kkloop)* &
                           fact(i-iloop)*fact(ii-iiloop)* &
                           fact(j-jloop)*fact(jj-jjloop)* &
                           fact(k-kloop)*fact(kk-kkloop))

                     ! Check to see if this element is zero.

                     elementtemp=(1+(-1)**(ix))*(1+(-1)**(jy))*(1+(-1)**(kz))/8
                     if (elementtemp == 0)then
                        element=0.0d0
                        goto 50
                     endif

                     ! The next part arises from the integratation of a gaussian of arbitrary
                     ! angular momentum.

                     element=element00*g**(dble(-3 - ix - jy - kz)/2.d0)

                     ! Before the Gamma function code, a quick note. All gamma functions are
                     ! of the form:
                     ! 1
                     ! Gamma[- + integer].  Now since Gamma[z] = (z-1)Gamma(z-1)
                     ! 2

                     ! We can say Gamma(0.5 + i) = (i-1+.5)(i-2+.5)...(i-i+.5)Gamma(0.5)
                     ! and Gamma(.5) is Sqrt(Pi).  Thus to calculate the three gamma
                     ! just requires a loop and multiplying by Pi^3/2

                     do iG=1,ix/2
                        element = element * (dble(ix)/2.d0-dble(iG) + .5d0)
                     enddo
                     do jG=1,jy/2
                        element = element * (dble(jy)/2.d0-dble(jG) + .5d0)
                     enddo
                     do kG=1,kz/2
                        element = element * (dble(kz)/2.d0-dble(kG) + .5d0)
                     enddo
                     element=element*pito3half

                     ! Now sum the whole thing into the overlap.

                     Y1=Y1+element
                     50 continue
                     !                            fmmtemparray(0,0,1) = fmmtemparray(0,0,1) + element

                     ! Check to see if this element is zero.

                     elementtemp=(1+(-1)**(ix))*(1+(-1)**(jy))*(1+(-1)**(kz+1))/8
                     if (elementtemp == 0)then
                        element=0.0d0
                        goto 60
                     endif

                     ! The next part arises from the integratation of a gaussian of arbitrary
                     ! angular momentum.

                     element=element00*g**(dble(-3 - ix - jy - kz-1)/2.d0)

                     ! Before the Gamma function code, a quick note. All gamma functions are
                     ! of the form:
                     ! 1
                     ! Gamma[- + integer].  Now since Gamma[z] = (z-1)Gamma(z-1)
                     ! 2

                     ! We can say Gamma(0.5 + i) = (i-1+.5)(i-2+.5)...(i-i+.5)Gamma(0.5)
                     ! and Gamma(.5) is Sqrt(Pi).  Thus to calculate the three gamma
                     ! just requires a loop and multiplying by Pi^3/2

                     do iG=1,ix/2
                        element = element * (dble(ix)/2.d0-dble(iG) + .5d0)
                     enddo
                     do jG=1,jy/2
                        element = element * (dble(jy)/2.d0-dble(jG) + .5d0)
                     enddo
                     do kG=1,(kz+1)/2
                        element = element * (dble(kz+1)/2.d0-dble(kG) + .5d0)
                     enddo
                     element=element*pito3half

                     ! Now sum the whole thing into the overlap.

                     Y2=Y2+element
                     60 continue
                     !                            fmmtemparray(1,0,1) = fmmtemparray(1,0,1) + element

                     ! Check to see if this element is zero.

                     elementtemp=(1+(-1)**(ix+1))*(1+(-1)**(jy))*(1+(-1)**(kz))/8
                     if (elementtemp == 0)then
                        element=0.0d0
                        goto 70
                     endif

                     ! The next part arises from the integratation of a gaussian of arbitrary
                     ! angular momentum.

                     element=element00*g**(dble(-3 - ix -1 - jy - kz)/2.d0)

                     ! Before the Gamma function code, a quick note. All gamma functions are
                     ! of the form:
                     ! 1
                     ! Gamma[- + integer].  Now since Gamma[z] = (z-1)Gamma(z-1)
                     ! 2

                     ! We can say Gamma(0.5 + i) = (i-1+.5)(i-2+.5)...(i-i+.5)Gamma(0.5)
                     ! and Gamma(.5) is Sqrt(Pi).  Thus to calculate the three gamma
                     ! just requires a loop and multiplying by Pi^3/2

                     do iG=1,(ix+1)/2
                        element = element * (dble(ix+1)/2.d0-dble(iG) + .5d0)
                     enddo
                     do jG=1,jy/2
                        element = element * (dble(jy)/2.d0-dble(jG) + .5d0)
                     enddo
                     do kG=1,kz/2
                        element = element * (dble(kz)/2.d0-dble(kG) + .5d0)
                     enddo
                     element=element*pito3half

                     ! Now sum the whole thing into the overlap.

                     Y3=Y3+element
                     70 continue
                     !                            fmmtemparray(1,1,1) = fmmtemparray(1,1,1) + element

                     ! Check to see if this element is zero.

                     elementtemp=(1+(-1)**(ix))*(1+(-1)**(jy+1))*(1+(-1)**(kz))/8
                     if (elementtemp == 0)then
                        element=0.0d0
                        goto 80
                     endif

                     ! The next part arises from the integratation of a gaussian of arbitrary
                     ! angular momentum.

                     element=element00*g**(dble(-3 - ix - jy -1 - kz)/2.d0)

                     ! Before the Gamma function code, a quick note. All gamma functions are
                     ! of the form:
                     ! 1
                     ! Gamma[- + integer].  Now since Gamma[z] = (z-1)Gamma(z-1)
                     ! 2

                     ! We can say Gamma(0.5 + i) = (i-1+.5)(i-2+.5)...(i-i+.5)Gamma(0.5)
                     ! and Gamma(.5) is Sqrt(Pi).  Thus to calculate the three gamma
                     ! just requires a loop and multiplying by Pi^3/2

                     do iG=1,ix/2
                        element = element * (dble(ix)/2.d0-dble(iG) + .5d0)
                     enddo
                     do jG=1,(jy+1)/2
                        element = element * (dble(jy+1)/2.d0-dble(jG) + .5d0)
                     enddo
                     do kG=1,kz/2
                        element = element * (dble(kz)/2.d0-dble(kG) + .5d0)
                     enddo
                     element=element*pito3half

                     ! Now sum the whole thing into the overlap.

                     Y4=Y4+element
                     80 continue
                     !                            fmmtemparray(1,1,2) = fmmtemparray(1,1,2) + element


                  enddo
               enddo
            enddo
         enddo
      enddo
   enddo

   ! The final step is multiplying in the K factor (from the gpt)

   !    overlap = overlap* Exp(-((a*b*((Ax - Bx)**2.d0 + (Ay - By)**2.d0 &
         !    + (Az - Bz)**2.d0))/(a + b)))

   fmmtemparray(0,0,1)=Y1
   fmmtemparray(1,0,1)=Y2
   fmmtemparray(1,1,1)=Y3
   fmmtemparray(1,1,2)=Y4

   100 continue
   return
end

! Ed Brothers. October 3, 2001
! 3456789012345678901234567890123456789012345678901234567890123456789012<<STOP

subroutine overlaptwo(a,b,i,j,k,ii,jj,kk,Ax,Ay,Az,Bx, &
      By,Bz,fmmonearray)
   use quick_constants_module
   implicit double precision(a-h,o-z)

   double precision Ax,Ay,Az,Bx,By,Bz,Cx,Cy,Cz,Px,Py,Pz,g
   double precision AA(3),BB(3),CC(3),PP(3)
   double precision fmmonearray(0:2,0:2,1:2)
   !           common /xiaofmm/fmmonearray,AA,BB,CC,PP,g

   ! The purpose of this subroutine is to calculate the overlap between
   ! two normalized gaussians. i,j and k are the x,y,
   ! and z exponents for the gaussian with exponent a, and ii,jj, and kk
   ! have the same order for b.

   ! Constants:

   !    pi=3.1415926535897932385
   !    pito3half=5.568327996831707845284817982118835702014
   !    pito3half = pi**(1.5)

   ! The first step is to see if this function is zero due to symmetry.
   ! If it is not, reset overlap to 0.

   ! If it is not zero, construct P and g values.  The gaussian product
   ! theory states the product of two s gaussians on centers A and B
   ! with exponents a and b forms a new s gaussian on P with exponent
   ! g.  (g comes from gamma, as is "alpha,beta, gamma" and P comes
   ! from "Product." Also needed are the PA differences.

   g = a+b
   Px = (a*Ax + b*Bx)/g
   Py = (a*Ay + b*By)/g
   Pz = (a*Az + b*Bz)/g

   PAx= Px-Ax
   PAy= Py-Ay
   PAz= Pz-Az
   PBx= Px-Bx
   PBy= Py-By
   PBz= Pz-Bz

   Y1=0.0d0
   Y2=0.0d0
   Y3=0.0d0
   Y4=0.0d0
   Y5=0.0d0
   Y6=0.0d0
   Y7=0.0d0
   Y8=0.0d0
   Y9=0.0d0

   ! There is also a few factorials that are needed in the integral many
   ! times.  Calculate these as well.

   xnumfact=fact(i)*fact(ii)*fact(j)*fact(jj)*fact(k)*fact(kk)

   ! Now start looping over i,ii,j,jj,k,kk to form all the required elements.

   do iloop=0,i
      do iiloop=0,ii
         do jloop=0,j
            do jjloop=0,jj
               do kloop=0,k
                  do kkloop=0,kk
                     ix=iloop+iiloop
                     jy=jloop+jjloop
                     kz=kloop+kkloop

                     ! Continue calculating the elements.  The next elements arise from the
                     ! different angular momentums portion of the GPT.

                     element00=PAx**(i-iloop) &
                           *PBx**(ii-iiloop) &
                           *PAy**(j-jloop) &
                           *PBy**(jj-jjloop) &
                           *PAz**(k-kloop) &
                           *PBz**(kk-kkloop) &
                           *xnumfact &
                           /(fact(iloop)*fact(iiloop)* &
                           fact(jloop)*fact(jjloop)* &
                           fact(kloop)*fact(kkloop)* &
                           fact(i-iloop)*fact(ii-iiloop)* &
                           fact(j-jloop)*fact(jj-jjloop)* &
                           fact(k-kloop)*fact(kk-kkloop))

                     ! Check to see if this element is zero.

                     elementtemp=(1+(-1)**(ix))*(1+(-1)**(jy))*(1+(-1)**(kz))/8
                     if (elementtemp == 0)then
                        element=0.0d0
                        goto 50
                     endif

                     ! The next part arises from the integratation of a gaussian of arbitrary
                     ! angular momentum.

                     element=element00*g**(dble(-3 - ix - jy - kz)/2.d0)

                     ! Before the Gamma function code, a quick note. All gamma functions are
                     ! of the form:
                     ! 1
                     ! Gamma[- + integer].  Now since Gamma[z] = (z-1)Gamma(z-1)
                     ! 2

                     ! We can say Gamma(0.5 + i) = (i-1+.5)(i-2+.5)...(i-i+.5)Gamma(0.5)
                     ! and Gamma(.5) is Sqrt(Pi).  Thus to calculate the three gamma
                     ! just requires a loop and multiplying by Pi^3/2

                     do iG=1,ix/2
                        element = element * (dble(ix)/2.d0-dble(iG) + .5d0)
                     enddo
                     do jG=1,jy/2
                        element = element * (dble(jy)/2.d0-dble(jG) + .5d0)
                     enddo
                     do kG=1,kz/2
                        element = element * (dble(kz)/2.d0-dble(kG) + .5d0)
                     enddo
                     element=element*pito3half

                     ! Now sum the whole thing into the overlap.

                     Y1=Y1+element
                     50 continue
                     !                            fmmonearray(0,0,1) = fmmonearray(0,0,1) + element

                     ! Check to see if this element is zero.

                     elementtemp=(1+(-1)**(ix))*(1+(-1)**(jy))*(1+(-1)**(kz+1))/8
                     if (elementtemp == 0)then
                        element=0.0d0
                        goto 60
                     endif

                     ! The next part arises from the integratation of a gaussian of arbitrary
                     ! angular momentum.

                     element=element00*g**(dble(-3 - ix - jy - kz-1)/2.d0)

                     ! Before the Gamma function code, a quick note. All gamma functions are
                     ! of the form:
                     ! 1
                     ! Gamma[- + integer].  Now since Gamma[z] = (z-1)Gamma(z-1)
                     ! 2

                     ! We can say Gamma(0.5 + i) = (i-1+.5)(i-2+.5)...(i-i+.5)Gamma(0.5)
                     ! and Gamma(.5) is Sqrt(Pi).  Thus to calculate the three gamma
                     ! just requires a loop and multiplying by Pi^3/2

                     do iG=1,ix/2
                        element = element * (dble(ix)/2.d0-dble(iG) + .5d0)
                     enddo
                     do jG=1,jy/2
                        element = element * (dble(jy)/2.d0-dble(jG) + .5d0)
                     enddo
                     do kG=1,(kz+1)/2
                        element = element * (dble(kz+1)/2.d0-dble(kG) + .5d0)
                     enddo
                     element=element*pito3half

                     ! Now sum the whole thing into the overlap.

                     Y2=Y2+element
                     60 continue
                     !                            fmmonearray(1,0,1) = fmmonearray(1,0,1) + element

                     ! Check to see if this element is zero.

                     elementtemp=(1+(-1)**(ix+1))*(1+(-1)**(jy))*(1+(-1)**(kz))/8
                     if (elementtemp == 0)then
                        element=0.0d0
                        goto 70
                     endif

                     ! The next part arises from the integratation of a gaussian of arbitrary
                     ! angular momentum.

                     element=element00*g**(dble(-3 - ix -1 - jy - kz)/2.d0)

                     ! Before the Gamma function code, a quick note. All gamma functions are
                     ! of the form:
                     ! 1
                     ! Gamma[- + integer].  Now since Gamma[z] = (z-1)Gamma(z-1)
                     ! 2

                     ! We can say Gamma(0.5 + i) = (i-1+.5)(i-2+.5)...(i-i+.5)Gamma(0.5)
                     ! and Gamma(.5) is Sqrt(Pi).  Thus to calculate the three gamma
                     ! just requires a loop and multiplying by Pi^3/2

                     do iG=1,(ix+1)/2
                        element = element * (dble(ix+1)/2.d0-dble(iG) + .5d0)
                     enddo
                     do jG=1,jy/2
                        element = element * (dble(jy)/2.d0-dble(jG) + .5d0)
                     enddo
                     do kG=1,kz/2
                        element = element * (dble(kz)/2.d0-dble(kG) + .5d0)
                     enddo
                     element=element*pito3half

                     ! Now sum the whole thing into the overlap.

                     Y3=Y3+element
                     70 continue
                     !                            fmmonearray(1,1,1) = fmmonearray(1,1,1) + element

                     ! Check to see if this element is zero.

                     elementtemp=(1+(-1)**(ix))*(1+(-1)**(jy+1))*(1+(-1)**(kz))/8
                     if (elementtemp == 0)then
                        element=0.0d0
                        goto 80
                     endif

                     ! The next part arises from the integratation of a gaussian of arbitrary
                     ! angular momentum.

                     element=element00*g**(dble(-3 - ix - jy -1 - kz)/2.d0)

                     ! Before the Gamma function code, a quick note. All gamma functions are
                     ! of the form:
                     ! 1
                     ! Gamma[- + integer].  Now since Gamma[z] = (z-1)Gamma(z-1)
                     ! 2

                     ! We can say Gamma(0.5 + i) = (i-1+.5)(i-2+.5)...(i-i+.5)Gamma(0.5)
                     ! and Gamma(.5) is Sqrt(Pi).  Thus to calculate the three gamma
                     ! just requires a loop and multiplying by Pi^3/2

                     do iG=1,ix/2
                        element = element * (dble(ix)/2.d0-dble(iG) + .5d0)
                     enddo
                     do jG=1,(jy+1)/2
                        element = element * (dble(jy+1)/2.d0-dble(jG) + .5d0)
                     enddo
                     do kG=1,kz/2
                        element = element * (dble(kz)/2.d0-dble(kG) + .5d0)
                     enddo
                     element=element*pito3half

                     ! Now sum the whole thing into the overlap.

                     Y4=Y4+element
                     80 continue
                     !                            fmmonearray(1,1,2) = fmmonearray(1,1,2) + element

                     ! Check to see if this element is zero.

                     elementtemp=(1+(-1)**(ix))*(1+(-1)**(jy))*(1+(-1)**(kz+2))/8
                     if (elementtemp == 0)then
                        element=0.0d0
                        goto 90
                     endif

                     ! The next part arises from the integratation of a gaussian of arbitrary
                     ! angular momentum.

                     element=element00*g**(dble(-3 - ix - jy - kz -2)/2.d0)

                     ! Before the Gamma function code, a quick note. All gamma functions are
                     ! of the form:
                     ! 1
                     ! Gamma[- + integer].  Now since Gamma[z] = (z-1)Gamma(z-1)
                     ! 2

                     ! We can say Gamma(0.5 + i) = (i-1+.5)(i-2+.5)...(i-i+.5)Gamma(0.5)
                     ! and Gamma(.5) is Sqrt(Pi).  Thus to calculate the three gamma
                     ! just requires a loop and multiplying by Pi^3/2

                     do iG=1,ix/2
                        element = element * (dble(ix)/2.d0-dble(iG) + .5d0)
                     enddo
                     do jG=1,jy/2
                        element = element * (dble(jy)/2.d0-dble(jG) + .5d0)
                     enddo
                     do kG=1,(kz+2)/2
                        element = element * (dble(kz+2)/2.d0-dble(kG) + .5d0)
                     enddo
                     element=element*pito3half

                     ! Now sum the whole thing into the overlap.

                     Y5=Y5+element
                     90 continue
                     !                            fmmonearray(2,0,1) = fmmonearray(2,0,1) + element

                     ! Check to see if this element is zero.

                     elementtemp=(1+(-1)**(ix+2))*(1+(-1)**(jy))*(1+(-1)**(kz))/8
                     if (elementtemp == 0)then
                        element=0.0d0
                        goto 100
                     endif

                     ! The next part arises from the integratation of a gaussian of arbitrary
                     ! angular momentum.

                     element=element00*g**(dble(-3 - ix -2 - jy - kz)/2.d0)

                     ! Before the Gamma function code, a quick note. All gamma functions are
                     ! of the form:
                     ! 1
                     ! Gamma[- + integer].  Now since Gamma[z] = (z-1)Gamma(z-1)
                     ! 2

                     ! We can say Gamma(0.5 + i) = (i-1+.5)(i-2+.5)...(i-i+.5)Gamma(0.5)
                     ! and Gamma(.5) is Sqrt(Pi).  Thus to calculate the three gamma
                     ! just requires a loop and multiplying by Pi^3/2

                     do iG=1,(ix+2)/2
                        element = element * (dble(ix+2)/2.d0-dble(iG) + .5d0)
                     enddo
                     do jG=1,jy/2
                        element = element * (dble(jy)/2.d0-dble(jG) + .5d0)
                     enddo
                     do kG=1,kz/2
                        element = element * (dble(kz)/2.d0-dble(kG) + .5d0)
                     enddo
                     element=element*pito3half

                     ! Now sum the whole thing into the overlap.

                     Y5=Y5 - 0.5d0*element
                     Y8=Y8 + dsqrt(0.75d0)*element
                     100 continue
                     !                            fmmonearray(2,0,1) = fmmonearray(2,0,1) - 0.5d0*element
                     !                            fmmonearray(2,2,1) = fmmonearray(2,2,1) + dsqrt(0.75d0)*element

                     ! Check to see if this element is zero.

                     elementtemp=(1+(-1)**(ix))*(1+(-1)**(jy+2))*(1+(-1)**(kz))/8
                     if (elementtemp == 0)then
                        element=0.0d0
                        goto 110
                     endif

                     ! The next part arises from the integratation of a gaussian of arbitrary
                     ! angular momentum.

                     element=element00*g**(dble(-3 - ix - jy -2 - kz)/2.d0)

                     ! Before the Gamma function code, a quick note. All gamma functions are
                     ! of the form:
                     ! 1
                     ! Gamma[- + integer].  Now since Gamma[z] = (z-1)Gamma(z-1)
                     ! 2

                     ! We can say Gamma(0.5 + i) = (i-1+.5)(i-2+.5)...(i-i+.5)Gamma(0.5)
                     ! and Gamma(.5) is Sqrt(Pi).  Thus to calculate the three gamma
                     ! just requires a loop and multiplying by Pi^3/2

                     do iG=1,ix/2
                        element = element * (dble(ix)/2.d0-dble(iG) + .5d0)
                     enddo
                     do jG=1,(jy+2)/2
                        element = element * (dble(jy+2)/2.d0-dble(jG) + .5d0)
                     enddo
                     do kG=1,kz/2
                        element = element * (dble(kz)/2.d0-dble(kG) + .5d0)
                     enddo
                     element=element*pito3half

                     ! Now sum the whole thing into the overlap.

                     Y5=Y5 - 0.5d0*element
                     Y8=Y8 - dsqrt(0.75d0)*element

                     110 continue
                     !                            fmmonearray(2,0,1) = fmmonearray(2,0,1) - 0.5d0*element
                     !                            fmmonearray(2,2,1) = fmmonearray(2,2,1) - dsqrt(0.75d0)*element

                     ! Check to see if this element is zero.

                     elementtemp=(1+(-1)**(ix+1))*(1+(-1)**(jy))*(1+(-1)**(kz+1))/8
                     if (elementtemp == 0)then
                        element=0.0d0
                        goto 120
                     endif

                     ! The next part arises from the integratation of a gaussian of arbitrary
                     ! angular momentum.

                     element=element00*g**(dble(-3 - ix - jy - kz -2)/2.d0)

                     ! Before the Gamma function code, a quick note. All gamma functions are
                     ! of the form:
                     ! 1
                     ! Gamma[- + integer].  Now since Gamma[z] = (z-1)Gamma(z-1)
                     ! 2

                     ! We can say Gamma(0.5 + i) = (i-1+.5)(i-2+.5)...(i-i+.5)Gamma(0.5)
                     ! and Gamma(.5) is Sqrt(Pi).  Thus to calculate the three gamma
                     ! just requires a loop and multiplying by Pi^3/2

                     do iG=1,(ix+1)/2
                        element = element * (dble(ix+1)/2.d0-dble(iG) + .5d0)
                     enddo
                     do jG=1,jy/2
                        element = element * (dble(jy)/2.d0-dble(jG) + .5d0)
                     enddo
                     do kG=1,(kz+1)/2
                        element = element * (dble(kz+1)/2.d0-dble(kG) + .5d0)
                     enddo
                     element=element*pito3half

                     ! Now sum the whole thing into the overlap.

                     Y6=Y6 + dsqrt(3.0d0)*element
                     120 continue
                     !                            fmmonearray(2,1,1) = fmmonearray(2,1,1) + dsqrt(3.0d0)*element

                     ! Check to see if this element is zero.

                     elementtemp=(1+(-1)**(ix))*(1+(-1)**(jy+1))*(1+(-1)**(kz+1))/8
                     if (elementtemp == 0)then
                        element=0.0d0
                        goto 130
                     endif

                     ! The next part arises from the integratation of a gaussian of arbitrary
                     ! angular momentum.

                     element=element00*g**(dble(-3 - ix - jy - kz -2)/2.d0)

                     ! Before the Gamma function code, a quick note. All gamma functions are
                     ! of the form:
                     ! 1
                     ! Gamma[- + integer].  Now since Gamma[z] = (z-1)Gamma(z-1)
                     ! 2

                     ! We can say Gamma(0.5 + i) = (i-1+.5)(i-2+.5)...(i-i+.5)Gamma(0.5)
                     ! and Gamma(.5) is Sqrt(Pi).  Thus to calculate the three gamma
                     ! just requires a loop and multiplying by Pi^3/2

                     do iG=1,ix/2
                        element = element * (dble(ix)/2.d0-dble(iG) + .5d0)
                     enddo
                     do jG=1,(jy+1)/2
                        element = element * (dble(jy+1)/2.d0-dble(jG) + .5d0)
                     enddo
                     do kG=1,(kz+1)/2
                        element = element * (dble(kz+1)/2.d0-dble(kG) + .5d0)
                     enddo
                     element=element*pito3half

                     ! Now sum the whole thing into the overlap.

                     Y7=Y7+dsqrt(3.0d0)*element
                     130 continue
                     !                            fmmonearray(2,1,2) = fmmonearray(2,1,2) + dsqrt(3.0d0)*element

                     ! Check to see if this element is zero.

                     elementtemp=(1+(-1)**(ix+1))*(1+(-1)**(jy+1))*(1+(-1)**(kz))/8
                     if (elementtemp == 0)then
                        element=0.0d0
                        goto 140
                     endif

                     ! The next part arises from the integratation of a gaussian of arbitrary
                     ! angular momentum.

                     element=element00*g**(dble(-3 - ix - jy - kz -2)/2.d0)

                     ! Before the Gamma function code, a quick note. All gamma functions are
                     ! of the form:
                     ! 1
                     ! Gamma[- + integer].  Now since Gamma[z] = (z-1)Gamma(z-1)
                     ! 2

                     ! We can say Gamma(0.5 + i) = (i-1+.5)(i-2+.5)...(i-i+.5)Gamma(0.5)
                     ! and Gamma(.5) is Sqrt(Pi).  Thus to calculate the three gamma
                     ! just requires a loop and multiplying by Pi^3/2

                     do iG=1,(ix+1)/2
                        element = element * (dble(ix+1)/2.d0-dble(iG) + .5d0)
                     enddo
                     do jG=1,(jy+1)/2
                        element = element * (dble(jy+1)/2.d0-dble(jG) + .5d0)
                     enddo
                     do kG=1,kz/2
                        element = element * (dble(kz)/2.d0-dble(kG) + .5d0)
                     enddo
                     element=element*pito3half

                     ! Now sum the whole thing into the overlap.

                     Y9=Y9 + dsqrt(3.0d0)*element

                     140 continue
                     !                            fmmonearray(2,2,2) = fmmonearray(2,2,2) + dsqrt(3.0d0)*element


                  enddo
               enddo
            enddo
         enddo
      enddo
   enddo

   ! The final step is multiplying in the K factor (from the gpt)

   !    overlap = overlap* Exp(-((a*b*((Ax - Bx)**2.d0 + (Ay - By)**2.d0 &
         !    + (Az - Bz)**2.d0))/(a + b)))

   !    100 continue

   fmmonearray(0,0,1)=Y1
   fmmonearray(1,0,1)=Y2
   fmmonearray(1,1,1)=Y3
   fmmonearray(1,1,2)=Y4
   fmmonearray(2,0,1)=Y5
   fmmonearray(2,1,1)=Y6
   fmmonearray(2,1,2)=Y7
   fmmonearray(2,2,1)=Y8
   fmmonearray(2,2,2)=Y9

   return
end

subroutine overlapzero(a,b,fmmtemparray)
   use quick_constants_module
   implicit double precision(a-h,o-z)

   double precision Ax,Ay,Az,Bx,By,Bz,Cx,Cy,Cz,Px,Py,Pz,g
   double precision AA(3),BB(3),CC(3),PP(3)
   double precision fmmtemparray(0:2,0:2,1:2)
   !           common /xiaofmm/fmmonearray,AA,BB,CC,PP,g

   !    pito3half=5.568327996831707845284817982118835702014
   !    pito3half = pi**1.5
   g = a+b

   ssoverlap = pito3half*g**(-1.5d0)

   !    ssoverlap = ssoverlap* Exp(-((a*b*((Ax - Bx)**2.d0 + &
         !    (Ay - By)**2.d0 &
         !    + (Az - Bz)**2.d0))/(a + b)))

   fmmtemparray(0,0,1)=ssoverlap

end

! Ed Brothers. November 2, 2001
! 3456789012345678901234567890123456789012345678901234567890123456789012<<STOP
double precision function repulsion(gi,gj,gk,gl,pos1,pos2,pos3,pos4) result(repint)
   use quick_gaussian_class_module
   implicit none

   type(gaussian) :: gi,gj,gk,gl
   double precision, dimension(3) :: pos1,pos2,pos3,pos4
   double precision :: repulsion_prim
   integer :: i,j,k,l

   repint = 0.d0

   do I=1,gi%ncontract
      do J=1,gj%ncontract
         do K=1,gk%ncontract
            do L=1,gl%ncontract
               repint = repint+ &
                        gi%dcoeff(i)*gj%dcoeff(j)*gk%dcoeff(k)*gl%dcoeff(l)* &
                        (repulsion_prim(gi%aexp(i), gj%aexp(j),&
                                        gk%aexp(k), gl%aexp(l), &
                                        gi%itype(1),gi%itype(2),gi%itype(3), &
                                        gj%itype(1),gj%itype(2),gj%itype(3), &
                                        gk%itype(1),gk%itype(2),gk%itype(3), &
                                        gl%itype(1),gl%itype(2),gl%itype(3), &
                                        pos1(1),pos1(2),pos1(3),&
                                        pos2(1),pos2(2),pos2(3),&
                                        pos3(1),pos3(2),pos3(3),&
                                        pos4(1),pos4(2),pos4(3)))
            enddo
         enddo
      enddo
   enddo
end function repulsion


double precision function repulsion_prim(a, b, c, d, &
                                         i,  j,  k,  &
                                         ii, jj, kk, &
                                         i2, j2, k2, &
                                         ii2,jj2,kk2,&
                                         Ax, Ay, Az, &
                                         Bx, By, Bz, &
                                         Cx, Cy, Cz, &
                                         Dx, Dy, Dz) result(repulsion)
   use quick_constants_module
   implicit double precision(a-h,o-z)
   dimension aux(0:20)

   ! Variables needed later:

   !    pi = 3.1415926535897932385

   g = a+b
   Px = (a*Ax + b*Bx)/g
   Py = (a*Ay + b*By)/g
   Pz = (a*Az + b*Bz)/g

   h = c+d
   Qx = (c*Cx + d*Dx)/h
   Qy = (c*Cy + d*Dy)/h
   Qz = (c*Cz + d*Dz)/h

   Wx = (g*Px + h*Qx)/(g+h)
   Wy = (g*Py + h*Qy)/(g+h)
   Wz = (g*Pz + h*Qz)/(g+h)

   rho = (g*h)/(g+h)

   PQsquare = (Px-Qx)**2.d0 + (Py -Qy)**2.d0 + (Pz -Qz)**2.d0

   ! The this is taken from the recursive relation found in Obara and Saika,
   ! J. Chem. Phys. 84 (7) 1986, 3963.

   ! The first step is generating all the necessary auxillary integrals.
   ! These are:
   ! (0a0b|1/r12|0c0d)^(m) = 2 Sqrt(rho/Pi) (0a||0b)(0c||0d) Fm(rho(Rpq)^2)
   ! The values of m range from 0 to i+j+k+ii+jj+kk.

   T = rho* PQsquare
   Maxm = i+j+k+ii+jj+kk+i2+j2+k2+ii2+jj2+kk2
   call FmT(Maxm,T,aux)
   ! constant = overlap(a,b,0,0,0,0,0,0,Ax,Ay,Az,Bx,By,Bz)
   ! .          *overlap(c,d,0,0,0,0,0,0,Cx,Cy,Cz,Dx,Dy,Dz)
   constant = ssoverlap(a,b,Ax,Ay,Az,Bx,By,Bz) &
         *ssoverlap(c,d,Cx,Cy,Cz,Dx,Dy,Dz) &
         * 2.d0 * (rho/Pi)**0.5d0
   do L = 0,maxm
      aux(L) = aux(L)*constant
   enddo

   ! At this point all the auxillary integrals have been calculated.
   ! It is now time to decompose the repulsion integral to it's
   ! auxillary integrals through the recursion scheme.  To do this we use
   ! a recursive function.

   repulsion = reprecurse(i,j,k,ii,jj,kk,i2,j2,k2,ii2,jj2,kk2, &
         0,aux, &
         Ax,Ay,Az,Bx,By,Bz, &
         Cx,Cy,Cz,Dx,Dy,Dz, &
         Px,Py,Pz,Qx,Qy,Qz, &
         Wx,Wy,Wz, &
         g,h,rho)

   return
end function repulsion_prim



! Ed Brothers. October 23, 2001
! 3456789012345678901234567890123456789012345678901234567890123456789012<<STOP

double precision recursive function reprecurse(i,j,k,ii,jj,kk, &
      i2,j2,k2,ii2,jj2,kk2, &
      m,aux, &
      Ax,Ay,Az,Bx,By,Bz, &
      Cx,Cy,Cz,Dx,Dy,Dz, &
      Px,Py,Pz,Qx,Qy,Qz, &
      Wx,Wy,Wz, &
      g,h,rho) &
      result(reprec)

   implicit double precision(a-h,o-z)
   dimension iexponents(12),center(21),aux(0:20)

   ! The this is taken from the recursive relation found in Obara and Saika,
   ! J. Chem. Phys. 84 (7) 1986, 3963.

   ! If this is one of the auxillary integrals (s||s)^(m), assign value and
   ! return.

   if (i+j+k+ii+jj+kk+i2+j2+k2+ii2+jj2+kk2 == 0) then
      reprec=aux(m)

      ! Otherwise, use the recusion relation from Obara and Siaka.  The first
      ! step is to find the lowest nonzero angular momentum exponent.  This is
      ! because the more exponents equal zero the fewer terms need to be
      ! calculated, and each recursive loop reduces the angular momentum
      ! exponents. This therefore reorders the atoms and sets the exponent
      ! to be reduced.

   else
      iexponents(1) = i
      iexponents(2) = j
      iexponents(3) = k
      iexponents(4) = ii
      iexponents(5) = jj
      iexponents(6) = kk
      iexponents(7) = i2
      iexponents(8) = j2
      iexponents(9) = k2
      iexponents(10) = ii2
      iexponents(11) = jj2
      iexponents(12) = kk2
      center(19)= Wx
      center(20)= Wy
      center(21)= Wz
      ilownum=300
      ilowex=300
      do L=1,12
         if (iexponents(L) < ilowex .AND. iexponents(L) /= 0) then
            ilowex=iexponents(L)
            ilownum=L
         endif
      enddo
      if (ilownum < 4) then
         center(1)=Ax
         center(2)=Ay
         center(3)=Az
         center(4)=Bx
         center(5)=By
         center(6)=Bz
         center(7)=Cx
         center(8)=Cy
         center(9)=Cz
         center(10)=Dx
         center(11)=Dy
         center(12)=Dz
         center(13)=Px
         center(14)=Py
         center(15)=Pz
         center(16)=Qx
         center(17)=Qy
         center(18)=Qz
         elseif (ilownum > 3 .AND. ilownum < 7) then
         center(4)=Ax
         center(5)=Ay
         center(6)=Az
         center(1)=Bx
         center(2)=By
         center(3)=Bz
         center(7)=Cx
         center(8)=Cy
         center(9)=Cz
         center(10)=Dx
         center(11)=Dy
         center(12)=Dz
         center(13)=Px
         center(14)=Py
         center(15)=Pz
         center(16)=Qx
         center(17)=Qy
         center(18)=Qz
         iexponents(4) = i
         iexponents(5) = j
         iexponents(6) = k
         iexponents(1) = ii
         iexponents(2) = jj
         iexponents(3) = kk
         ilownum = ilownum - 3
         elseif (ilownum > 6 .AND. ilownum < 10) then
         center(7)=Ax
         center(8)=Ay
         center(9)=Az
         center(10)=Bx
         center(11)=By
         center(12)=Bz
         center(1)=Cx
         center(2)=Cy
         center(3)=Cz
         center(4)=Dx
         center(5)=Dy
         center(6)=Dz
         center(16)=Px
         center(17)=Py
         center(18)=Pz
         center(13)=Qx
         center(14)=Qy
         center(15)=Qz
         iexponents(1) = i2
         iexponents(2) = j2
         iexponents(3) = k2
         iexponents(4) = ii2
         iexponents(5) = jj2
         iexponents(6) = kk2
         iexponents(7) = i
         iexponents(8) = j
         iexponents(9) = k
         iexponents(10) = ii
         iexponents(11) = jj
         iexponents(12) = kk
         ilownum = ilownum - 6
         temp=g
         g = h
         h = temp
      else
         center(7)=Ax
         center(8)=Ay
         center(9)=Az
         center(10)=Bx
         center(11)=By
         center(12)=Bz
         center(4)=Cx
         center(5)=Cy
         center(6)=Cz
         center(1)=Dx
         center(2)=Dy
         center(3)=Dz
         center(16)=Px
         center(17)=Py
         center(18)=Pz
         center(13)=Qx
         center(14)=Qy
         center(15)=Qz
         iexponents(1) = ii2
         iexponents(2) = jj2
         iexponents(3) = kk2
         iexponents(4) = i2
         iexponents(5) = j2
         iexponents(6) = k2
         iexponents(7) = i
         iexponents(8) = j
         iexponents(9) = k
         iexponents(10) = ii
         iexponents(11) = jj
         iexponents(12) = kk
         ilownum = ilownum - 9
         temp=g
         g = h
         h = temp
      endif

      ! BUG FIX:  If you pass values to a funtion, and these values are
      ! modified in the course of the function they return changed. EG
      ! FUNCTION TEST(I)
      ! TEST=I+1

      ! If I=1,TEST=2 and on return I=1.

      ! On the other hand:
      ! FUNCTION TEST(I)
      ! I=I+1
      ! TEST=I

      ! If I=1,TEST=2 and on return I=2.

      ! This phenomenon caused the problem that the switching of g and h
      ! carried out by one call to the recursive function would be preserved
      ! to the next functional call.
      ! E.G. Assume that g and h are not equal for this example.
      ! (px px|px px) will produce two (s s |px px) functions (m=0 and m=1).
      ! The (s s |px px) (m=0) call will swap the g and h as it should and
      ! the g and h stay swapped the whole way down through the recursion.
      ! The next function to be solved will be the (s s |px px) (m=1).  When
      ! it starts down through the recursion the g and h are still swapped
      ! from the previous recusion.  The code therefore swaps them again
      ! (or unswaps them if you prefer) which puts them in the wrong place.
      ! Thus we need to set up a dummy set of variables (gpass and hpass) to
      ! avoid this.

      ! If you've read this far and it is unitelligible, simply think of it as
      ! passing a copy to keep the original pristine.

      gpass=g
      hpass=h

      ! The first step is lowering the orbital exponent by one.
      ! This is what actually makes this method work:  The idea
      ! that all electron repulsion integrals can be expressed
      ! as a sum of electron repulsion integrals of gtfs of lower
      ! angular momentum.

      iexponents(ilownum) = iexponents(ilownum)-1

      ! At this point, calculate the the terms of the recusion
      ! relation.

      reprec=0.d0
      PA = center(12+ilownum)-center(ilownum)
      if (PA /= 0) reprec = reprec + PA * &
            reprecurse(iexponents(1),iexponents(2), &
            iexponents(3),iexponents(4), &
            iexponents(5),iexponents(6), &
            iexponents(7),iexponents(8), &
            iexponents(9),iexponents(10), &
            iexponents(11),iexponents(12), &
            m,aux, &
            center(1),center(2),center(3), &
            center(4),center(5),center(6), &
            center(7),center(8),center(9), &
            center(10),center(11),center(12), &
            center(13),center(14),center(15), &
            center(16),center(17),center(18), &
            center(19),center(20),center(21), &
            gpass,hpass,rho)
      gpass = g
      hpass = h

      WP = center(18+ilownum)-center(12+ilownum)
      if (WP /= 0) reprec = reprec + WP * &
            reprecurse(iexponents(1),iexponents(2), &
            iexponents(3),iexponents(4), &
            iexponents(5),iexponents(6), &
            iexponents(7),iexponents(8), &
            iexponents(9),iexponents(10), &
            iexponents(11),iexponents(12), &
            m+1,aux, &
            center(1),center(2),center(3), &
            center(4),center(5),center(6), &
            center(7),center(8),center(9), &
            center(10),center(11),center(12), &
            center(13),center(14),center(15), &
            center(16),center(17),center(18), &
            center(19),center(20),center(21), &
            gpass,hpass,rho)
      gpass = g
      hpass = h



      if (iexponents(ilownum) /= 0) then
         coeff = dble(iexponents(ilownum))/(2.d0*g)
         iexponents(ilownum) = iexponents(ilownum)-1
         reprec = reprec + coeff*( &
               reprecurse(iexponents(1),iexponents(2), &
               iexponents(3),iexponents(4), &
               iexponents(5),iexponents(6), &
               iexponents(7),iexponents(8), &
               iexponents(9),iexponents(10), &
               iexponents(11),iexponents(12), &
               m,aux, &
               center(1),center(2),center(3), &
               center(4),center(5),center(6), &
               center(7),center(8),center(9), &
               center(10),center(11),center(12), &
               center(13),center(14),center(15), &
               center(16),center(17),center(18), &
               center(19),center(20),center(21), &
               gpass,hpass,rho))
         gpass = g
         hpass = h


         reprec = reprec + coeff*( &
               -(rho/g)*reprecurse(iexponents(1),iexponents(2), &
               iexponents(3),iexponents(4), &
               iexponents(5),iexponents(6), &
               iexponents(7),iexponents(8), &
               iexponents(9),iexponents(10), &
               iexponents(11),iexponents(12), &
               m+1,aux, &
               center(1),center(2),center(3), &
               center(4),center(5),center(6), &
               center(7),center(8),center(9), &
               center(10),center(11),center(12), &
               center(13),center(14),center(15), &
               center(16),center(17),center(18), &
               center(19),center(20),center(21), &
               gpass,hpass,rho))
         iexponents(ilownum) = iexponents(ilownum)+1
         gpass = g
         hpass = h
      endif

      if (iexponents(ilownum+3) /= 0) then
         coeff = dble(iexponents(ilownum+3))/(2.d0*g)
         iexponents(ilownum+3) = iexponents(ilownum+3)-1
         reprec = reprec + coeff*( &
               reprecurse(iexponents(1),iexponents(2), &
               iexponents(3),iexponents(4), &
               iexponents(5),iexponents(6), &
               iexponents(7),iexponents(8), &
               iexponents(9),iexponents(10), &
               iexponents(11),iexponents(12), &
               m,aux, &
               center(1),center(2),center(3), &
               center(4),center(5),center(6), &
               center(7),center(8),center(9), &
               center(10),center(11),center(12), &
               center(13),center(14),center(15), &
               center(16),center(17),center(18), &
               center(19),center(20),center(21), &
               gpass,hpass,rho))
         gpass=g
         hpass=h
         reprec = reprec + coeff*( &
               -(rho/g)*reprecurse(iexponents(1),iexponents(2), &
               iexponents(3),iexponents(4), &
               iexponents(5),iexponents(6), &
               iexponents(7),iexponents(8), &
               iexponents(9),iexponents(10), &
               iexponents(11),iexponents(12), &
               m+1,aux, &
               center(1),center(2),center(3), &
               center(4),center(5),center(6), &
               center(7),center(8),center(9), &
               center(10),center(11),center(12), &
               center(13),center(14),center(15), &
               center(16),center(17),center(18), &
               center(19),center(20),center(21), &
               gpass,hpass,rho))
         iexponents(ilownum+3) = iexponents(ilownum+3)+1
         gpass=g
         hpass=h
      endif

      if (iexponents(ilownum+6) /= 0) then
         coeff = dble(iexponents(ilownum+6))/(2.d0*(g+h))
         iexponents(ilownum+6) = iexponents(ilownum+6)-1
         reprec = reprec + coeff*( &
               reprecurse(iexponents(1),iexponents(2), &
               iexponents(3),iexponents(4), &
               iexponents(5),iexponents(6), &
               iexponents(7),iexponents(8), &
               iexponents(9),iexponents(10), &
               iexponents(11),iexponents(12), &
               m+1,aux, &
               center(1),center(2),center(3), &
               center(4),center(5),center(6), &
               center(7),center(8),center(9), &
               center(10),center(11),center(12), &
               center(13),center(14),center(15), &
               center(16),center(17),center(18), &
               center(19),center(20),center(21), &
               gpass,hpass,rho) &
               )
         iexponents(ilownum+6) = iexponents(ilownum+6)+1
         gpass=g
         hpass=h
      endif

      if (iexponents(ilownum+9) /= 0) then
         coeff = dble(iexponents(ilownum+9))/(2.d0*(g+h))
         iexponents(ilownum+9) = iexponents(ilownum+9)-1
         reprec = reprec + coeff*( &
               reprecurse(iexponents(1),iexponents(2), &
               iexponents(3),iexponents(4), &
               iexponents(5),iexponents(6), &
               iexponents(7),iexponents(8), &
               iexponents(9),iexponents(10), &
               iexponents(11),iexponents(12), &
               m+1,aux, &
               center(1),center(2),center(3), &
               center(4),center(5),center(6), &
               center(7),center(8),center(9), &
               center(10),center(11),center(12), &
               center(13),center(14),center(15), &
               center(16),center(17),center(18), &
               center(19),center(20),center(21), &
               gpass,hpass,rho) &
               )
         iexponents(ilownum+9) = iexponents(ilownum+9)+1
         gpass=g
         hpass=h
      endif


   endif

   return
end


!------------------------------------------------
! get1eO
!------------------------------------------------
subroutine get1eO(IBAS)

   !------------------------------------------------
   ! This subroutine is to get 1e integral Operator
   !------------------------------------------------
   use allmod
   implicit double precision(a-h,o-z)
   integer Ibas

   ix = itype(1,Ibas)
   iy = itype(2,Ibas)
   iz = itype(3,Ibas)
   xyzxi = xyz(1,quick_basis%ncenter(Ibas))
   xyzyi = xyz(2,quick_basis%ncenter(Ibas))
   xyzzi = xyz(3,quick_basis%ncenter(Ibas))

   do Jbas=Ibas,nbasis
      jx = itype(1,Jbas)
      jy = itype(2,Jbas)
      jz = itype(3,Jbas)
      xyzxj = xyz(1,quick_basis%ncenter(Jbas))
      xyzyj = xyz(2,quick_basis%ncenter(Jbas))
      xyzzj = xyz(3,quick_basis%ncenter(Jbas))

      OJI = 0.d0
      do Icon=1,ncontract(ibas)
         ai = aexp(Icon,Ibas)

         do Jcon=1,ncontract(jbas)
            F = dcoeff(Jcon,Jbas)*dcoeff(Icon,Ibas)
           aj = aexp(Jcon,Jbas)
            ! The first part is the kinetic energy.
            OJI = OJI + F*ekinetic(aj,   ai, &
                  jx,   jy,   jz,&
                  ix,   iy,   iz, &
                  xyzxj,xyzyj,xyzzj,&
                  xyzxi,xyzyi,xyzzi)
         enddo
      enddo
      quick_qm_struct%o(Jbas,Ibas) = OJI
   enddo

end subroutine get1eO


!------------------------------------------------
! get1eEnergy
!------------------------------------------------
subroutine get1eEnergy()
   !------------------------------------------------
   ! This subroutine is to get 1e integral
   !------------------------------------------------
   use allmod
   implicit double precision(a-h,o-z)
   call cpu_time(timer_begin%tE)

   call copySym(quick_qm_struct%o,nbasis)
   quick_qm_struct%Eel=0.d0
   quick_qm_struct%Eel=quick_qm_struct%Eel+sum2mat(quick_qm_struct%dense,quick_qm_struct%o,nbasis)
   call cpu_time(timer_end%tE)
   timer_cumer%TE=timer_cumer%TE+timer_end%TE-timer_begin%TE

end subroutine get1eEnergy


!------------------------------------------------
! get1e
!------------------------------------------------
subroutine get1e(oneElecO)
   use allmod
   implicit double precision(a-h,o-z)
   double precision oneElecO(nbasis,nbasis),temp2d(nbasis,nbasis)

#ifdef MPIV
   include "mpif.h"
#endif

   !------------------------------------------------
   ! This subroutine is to obtain Hcore, and store it
   ! to oneElecO so we don't need to calculate it repeatly for
   ! every scf cycle
   !------------------------------------------------


#ifdef MPIV
   if ((.not.bMPI).or.(nbasis.le.MIN_1E_MPI_BASIS)) then
#endif

     if (master) then

         !=================================================================
         ! Step 1. evaluate 1e integrals
         !-----------------------------------------------------------------
         ! The first part is kinetic part
         ! O(I,J) =  F(I,J) = "KE(I,J)" + IJ
         !-----------------------------------------------------------------
         call cpu_time(timer_begin%T1e)
!         call cpu_time(timer_begin%T1eT)
         do Ibas=1,nbasis
            call get1eO(Ibas)
         enddo
!         call cpu_time(timer_end%T1eT)

         !-----------------------------------------------------------------
         ! The second part is attraction part
         !-----------------------------------------------------------------
         call cpu_time(timer_begin%T1eV)
         do IIsh=1,jshell
            do JJsh=IIsh,jshell
               call attrashell(IIsh,JJsh)
            enddo
         enddo
         call cpu_time(timer_end%T1eV)

         call cpu_time(timer_end%t1e)
         timer_cumer%T1e=timer_cumer%T1e+timer_end%T1e-timer_begin%T1e
         timer_cumer%T1eT=timer_cumer%T1eT+timer_end%T1eT-timer_begin%T1eT
         timer_cumer%T1eV=timer_cumer%T1eV+timer_end%T1eV-timer_begin%T1eV
         timer_cumer%TOp = timer_cumer%T1e
         timer_cumer%TSCF = timer_cumer%T1e

         call copySym(quick_qm_struct%o,nbasis)
         call CopyDMat(quick_qm_struct%o,oneElecO,nbasis)
         if (quick_method%debug) then
                write(iOutFile,*) "ONE ELECTRON MATRIX"
                call PriSym(iOutFile,nbasis,oneElecO,'f14.8')
         endif
      endif
#ifdef MPIV
   else

      !------- MPI/ ALL NODES -------------------

      !=================================================================
      ! Step 1. evaluate 1e integrals
      ! This job is only done on master node since it won't cost much resource
      ! and parallel will even waste more than it saves
      !-----------------------------------------------------------------
      ! The first part is kinetic part
      ! O(I,J) =  F(I,J) = "KE(I,J)" + IJ
      !-----------------------------------------------------------------
      call cpu_time(timer_begin%t1e)
      do i=1,nbasis
         do j=1,nbasis
            quick_qm_struct%o(i,j)=0
         enddo
      enddo
      do i=1,mpi_nbasisn(mpirank)
         Ibas=mpi_nbasis(mpirank,i)
         call get1eO(Ibas)
      enddo

      !-----------------------------------------------------------------
      ! The second part is attraction part
      !-----------------------------------------------------------------
      do i=1,mpi_jshelln(mpirank)
         IIsh=mpi_jshell(mpirank,i)
         do JJsh=IIsh,jshell
            call attrashell(IIsh,JJsh)
         enddo
      enddo

      call cpu_time(timer_end%t1e)
      timer_cumer%T1e=timer_cumer%T1e+timer_end%T1e-timer_begin%T1e

      ! slave node will send infos
      if(.not.master) then

         ! Copy Opertor to a temp array and then send it to master
         call copyDMat(quick_qm_struct%o,temp2d,nbasis)
         ! send operator to master node
         call MPI_SEND(temp2d,nbasis*nbasis,mpi_double_precision,0,mpirank,MPI_COMM_WORLD,IERROR)
      else
         ! master node will receive infos from every nodes
         do i=1,mpisize-1
            ! receive opertors from slave nodes
            call MPI_RECV(temp2d,nbasis*nbasis,mpi_double_precision,i,i,MPI_COMM_WORLD,MPI_STATUS,IERROR)
            ! and sum them into operator
            do ii=1,nbasis
               do jj=1,nbasis
                  quick_qm_struct%o(ii,jj)=quick_qm_struct%o(ii,jj)+temp2d(ii,jj)
               enddo
            enddo
         enddo
         call copySym(quick_qm_struct%o,nbasis)
         call copyDMat(quick_qm_struct%o,oneElecO,nbasis)
      endif
      !------- END MPI/ALL NODES ------------
   endif
#endif
end subroutine get1e

! Ed Brothers. October 23, 2001
! 3456789012345678901234567890123456789012345678901234567890123456789012<<STOP

!    subroutine attrashell(a,b,i,j,k,ii,jj,kk,Ax,Ay,Az, &
      !    Bx,By,Bz,Cx,Cy,Cz,Z)
subroutine attrashell(IIsh,JJsh)
   use allmod
   !    use xiaoconstants
   implicit double precision(a-h,o-z)
   dimension aux(0:20)
   double precision AA(3),BB(3),CC(3),PP(3)
   common /xiaoattra/attra,aux,AA,BB,CC,PP,g

   double precision RA(3),RB(3),RP(3),inv_g,g_table

   ! Variables needed later:
   !    pi=3.1415926535897932385


   Ax=xyz(1,quick_basis%katom(IIsh))
   Ay=xyz(2,quick_basis%katom(IIsh))
   Az=xyz(3,quick_basis%katom(IIsh))

   Bx=xyz(1,quick_basis%katom(JJsh))
   By=xyz(2,quick_basis%katom(JJsh))
   Bz=xyz(3,quick_basis%katom(JJsh))

   !   Cx=sumx
   !   Cy=sumy
   !   Cz=sumz

   ! The purpose of this subroutine is to calculate the nuclear attraction
   ! of an electron  distributed between gtfs with orbital exponents a
   ! and b on A and B with angular momentums defined by i,j,k (a's x, y
   ! and z exponents, respectively) and ii,jj,k and kk on B with the core at
   ! (Cx,Cy,Cz) with charge Z. m is the "order" of the integral which
   ! arises from the recusion relationship.

   ! The this is taken from the recursive relation found in Obara and Saika,
   ! J. Chem. Phys. 84 (7) 1986, 3963.

   ! The first step is generating all the necessary auxillary integrals.
   ! These are (0|1/rc|0)^(m) = 2 Sqrt (g/Pi) (0||0) Fm(g(Rpc)^2)
   ! The values of m range from 0 to i+j+k+ii+jj+kk.

   NII2=quick_basis%Qfinal(IIsh)
   NJJ2=quick_basis%Qfinal(JJsh)
   Maxm=NII2+NJJ2


   do ips=1,quick_basis%kprim(IIsh)
      a=quick_basis%gcexpo(ips,quick_basis%ksumtype(IIsh))
      do jps=1,quick_basis%kprim(JJsh)
         b=quick_basis%gcexpo(jps,quick_basis%ksumtype(JJsh))

         !Eqn 14 O&S
         call gpt(a,b,Ax,Ay,Az,Bx,By,Bz,Px,Py,Pz,1,g_table)
         g = a+b
         !Eqn 15 O&S
         inv_g = 1.0d0 / dble(g)

         !Calculate first two terms of O&S Eqn A20
         constanttemp=dexp(-((a*b*((Ax - Bx)**2.d0 + (Ay - By)**2.d0 + (Az - Bz)**2.d0))*inv_g))
         constant = overlap_core(a,b,0,0,0,0,0,0,Ax,Ay,Az,Bx,By,Bz,Px,Py,Pz,g_table) * 2.d0 * sqrt(g/Pi)*constanttemp

         !nextatom=number of external MM point charges. set to 0 if none used
         do iatom=1,natom+quick_molspec%nextatom
            if(iatom<=natom)then
               Cx=xyz(1,iatom)
               Cy=xyz(2,iatom)
               Cz=xyz(3,iatom)
               Z=-1.0d0*quick_molspec%chg(iatom)
            else
               Cx=quick_molspec%extxyz(1,iatom-natom)
               Cy=quick_molspec%extxyz(2,iatom-natom)
               Cz=quick_molspec%extxyz(3,iatom-natom)
               Z=-quick_molspec%extchg(iatom-natom)
            endif
            constant2=constanttemp*Z

            !Calculate the last term of O&S Eqn A21
            PCsquare = (Px-Cx)**2 + (Py -Cy)**2 + (Pz -Cz)**2
!            if(quick_method%fMM .and. a*b*PCsquare/g.gt.33.0d0)then
!               xdistance=1.0d0/dsqrt(PCsquare)
!               call fmmone(ips,jps,IIsh,JJsh,NIJ1,Ax,Ay,Az,Bx,By,Bz, &
!                     Cx,Cy,Cz,Px,Py,Pz,iatom,constant2,a,b,xdistance)
!            else

               !Compute O&S Eqn A21
               U = g* PCsquare

               !Calculate the last term of O&S Eqn A20
               call FmT(Maxm,U,aux)

               !Calculate all the auxilary integrals and store in attraxiao
               !array
               do L = 0,maxm
                  aux(L) = aux(L)*constant*Z
                  attraxiao(1,1,L)=aux(L)
               enddo

               ! At this point all the auxillary integrals have been calculated.
               ! It is now time to decompase the attraction integral to it's
               ! auxillary integrals through the recursion scheme.  To do this we use
               ! a recursive function.

               !    attraction = attrecurse(i,j,k,ii,jj,kk,0,aux,Ax,Ay,Az,Bx,By,Bz, &
                     !    Cx,Cy,Cz,Px,Py,Pz,g)
               NIJ1=10*NII2+NJJ2

               !    write(*,'(I2,I2,I2,I2,I2,I2)')ips,jps,IIsh,JJsh,NIJ1,iatom

!write(*,'(A8,2X,I3,2X,I3,2X,I3,2X,I3,2X,I3,F20.10,2X,F20.10,2X,F20.10)') "Ax,Ay,Az",&
!ips,jps,IIsh,JJsh,NIJ1,Bx,By,Bz

               call nuclearattra(ips,jps,IIsh,JJsh,NIJ1,Ax,Ay,Az,Bx,By,Bz, &
                     Cx,Cy,Cz,Px,Py,Pz,iatom)

!            endif

         enddo

      enddo
   enddo

!stop

   ! Xiao HE remember to multiply Z   01/12/2008
   !    attraction = attraction*(-1.d0)* Z
   201 return
end subroutine attrashell



! Ed Brothers. October 23, 2001
! 3456789012345678901234567890123456789012345678901234567890123456789012<<STOP
double precision function attraction(a,b,i,j,k,ii,jj,kk,Ax,Ay,Az, &
      Bx,By,Bz,Cx,Cy,Cz,Z)
   use quick_constants_module
   implicit double precision(a-h,o-z)
   dimension aux(0:20)
   double precision g_table

   ! Variables needed later:
   !    pi=3.1415926535897932385

   call gpt(a,b,Ax,Ay,Az,Bx,By,Bz,Px,Py,Pz,1,g_table)

   PCsquare = (Px-Cx)**2 + (Py -Cy)**2 + (Pz -Cz)**2

   ! The purpose of this subroutine is to calculate the nuclear attraction
   ! of an electron  distributed between gtfs with orbital exponents a
   ! and b on A and B with angular momentums defined by i,j,k (a's x, y
   ! and z exponents, respectively) and ii,jj,k and kk on B with the core at
   ! (Cx,Cy,Cz) with charge Z. m is the "order" of the integral which
   ! arises from the recusion relationship.

   ! The this is taken from the recursive relation found in Obara and Saika,
   ! J. Chem. Phys. 84 (7) 1986, 3963.

   ! The first step is generating all the necessary auxillary integrals.
   ! These are (0|1/rc|0)^(m) = 2 Sqrt (g/Pi) (0||0) Fm(g(Rpc)^2)
   ! The values of m range from 0 to i+j+k+ii+jj+kk.

   U = g* PCsquare
   Maxm = i+j+k+ii+jj+kk
   call FmT(Maxm,U,aux)

   g_table = g**(-1.5)
   constant = overlap(a,b,0,0,0,0,0,0,Ax,Ay,Az,Bx,By,Bz,Px,Py,Pz,g_table) &
         * 2.d0 * sqrt(g/Pi)
   do L = 0,maxm
      aux(L) = aux(L)*constant
   enddo

   ! At this point all the auxillary integrals have been calculated.
   ! It is now time to decompase the attraction integral to it's
   ! auxillary integrals through the recursion scheme.  To do this we use
   ! a recursive function.

   attraction = attrecurse(i,j,k,ii,jj,kk,0,aux,Ax,Ay,Az,Bx,By,Bz, &
         Cx,Cy,Cz,Px,Py,Pz,g)
   attraction = attraction*(-1.d0)* Z
   return
end function attraction



! Ed Brothers. October 23, 2001
! 3456789012345678901234567890123456789012345678901234567890123456789012<<STOP

double precision recursive function attrecurse(i,j,k,ii,jj,kk,m,aux,Ax,Ay, &
      Az,Bx,By,Bz,Cx,Cy,Cz,Px,Py,Pz,g) result(attrec)
   implicit double precision(a-h,o-z)
   dimension iexponents(6),center(12),aux(0:20)

   ! The this is taken from the recursive relation found in Obara and Saika,
   ! J. Chem. Phys. 84 (7) 1986, 3963.

   ! If this is one of the auxillary integrals (s||s)^(m), assign value and
   ! return.

   if (i+j+k+ii+jj+kk == 0) then
      attrec=aux(m)

      ! Otherwise, use the recusion relation from Obara and Saika.  The first
      ! step is to find the lowest nonzero angular momentum exponent.  This is
      ! because the more exponents equal zero the fewer terms need to be
      ! calculated, and each recursive loop reduces the angular momentum
      ! exponents. This therefore reorders the atoms and sets the exponent
      ! to be reduced.

   else
      iexponents(1) = i
      iexponents(2) = j
      iexponents(3) = k
      iexponents(4) = ii
      iexponents(5) = jj
      iexponents(6) = kk
      center(7) = Cx
      center(8) = Cy
      center(9) = Cz
      center(10)= Px
      center(11)= Py
      center(12)= Pz
      ilownum=300
      ilowex=300
      do L=1,6
         if (iexponents(L) < ilowex .AND. iexponents(L) /= 0) then
            ilowex=iexponents(L)
            ilownum=L
         endif
      enddo
      if (ilownum <= 3) then
         center(1)=Ax
         center(2)=Ay
         center(3)=Az
         center(4)=Bx
         center(5)=By
         center(6)=Bz
      else
         center(4)=Ax
         center(5)=Ay
         center(6)=Az
         center(1)=Bx
         center(2)=By
         center(3)=Bz
         iexponents(4) = i
         iexponents(5) = j
         iexponents(6) = k
         iexponents(1) = ii
         iexponents(2) = jj
         iexponents(3) = kk
         ilownum = ilownum - 3
      endif

      ! The first step is lowering the orbital exponent by one.

      iexponents(ilownum) = iexponents(ilownum)-1

      ! At this point, calculate the first two terms of the recusion
      ! relation.

      attrec=0.d0
      PA = center(9+ilownum)-center(ilownum)
      if (PA /= 0) attrec = attrec + PA * &
            attrecurse(iexponents(1),iexponents(2), &
            iexponents(3),iexponents(4), &
            iexponents(5),iexponents(6), &
            m,aux, &
            center(1),center(2),center(3), &
            center(4),center(5),center(6), &
            center(7),center(8),center(9), &
            center(10),center(11),center(12),g)

      PC = center(9+ilownum)-center(6+ilownum)
      if (PC /= 0) attrec = attrec - PC * &
            attrecurse(iexponents(1),iexponents(2), &
            iexponents(3),iexponents(4), &
            iexponents(5),iexponents(6), &
            m+1,aux, &
            center(1),center(2),center(3), &
            center(4),center(5),center(6), &
            center(7),center(8),center(9), &
            center(10),center(11),center(12),g)

      ! The next two terms only arise is the angual momentum of the dimension
      ! of A that has already been lowered is not zero.  In other words, if a
      ! (px|1/rc|px) was passed to this subroutine, we are now considering
      ! (s|1/rc|px), and the following term does not arise, as the x expoent
      ! on A is zero.

      if (iexponents(ilownum) /= 0) then
         coeff = dble(iexponents(ilownum))/(2.d0*g)
         iexponents(ilownum) = iexponents(ilownum)-1
         attrec = attrec + coeff*( &
               attrecurse(iexponents(1),iexponents(2), &
               iexponents(3),iexponents(4), &
               iexponents(5),iexponents(6), &
               m,aux, &
               center(1),center(2),center(3), &
               center(4),center(5),center(6), &
               center(7),center(8),center(9), &
               center(10),center(11),center(12),g) &
               -attrecurse(iexponents(1),iexponents(2), &
               iexponents(3),iexponents(4), &
               iexponents(5),iexponents(6), &
               m+1,aux, &
               center(1),center(2),center(3), &
               center(4),center(5),center(6), &
               center(7),center(8),center(9), &
               center(10),center(11),center(12),g) &
               )
         iexponents(ilownum) = iexponents(ilownum)+1
      endif

      ! The next two terms only arise is the angual momentum of the dimension
      ! of A that has already been lowered is not zero in B.  If a
      ! (px|1/rc|px) was passed to this subroutine, we are now considering
      ! (s|1/rc|px), and the following term does arise, as the x exponent on
      ! B is 1.

      if (iexponents(ilownum+3) /= 0) then
         coeff = dble(iexponents(ilownum+3))/(2.d0*g)
         iexponents(ilownum+3) = iexponents(ilownum+3)-1
         attrec = attrec + coeff*( &
               attrecurse(iexponents(1),iexponents(2), &
               iexponents(3),iexponents(4), &
               iexponents(5),iexponents(6), &
               m,aux, &
               center(1),center(2),center(3), &
               center(4),center(5),center(6), &
               center(7),center(8),center(9), &
               center(10),center(11),center(12),g) &
               -attrecurse(iexponents(1),iexponents(2), &
               iexponents(3),iexponents(4), &
               iexponents(5),iexponents(6), &
               m+1,aux, &
               center(1),center(2),center(3), &
               center(4),center(5),center(6), &
               center(7),center(8),center(9), &
               center(10),center(11),center(12),g) &
               )
      endif
   endif

   return
end<|MERGE_RESOLUTION|>--- conflicted
+++ resolved
@@ -224,15 +224,10 @@
 
 ! Ed Brothers. October 3, 2001
 ! 3456789012345678901234567890123456789012345678901234567890123456789012<<STOP
-<<<<<<< HEAD
-
-double precision function overlap(a,b,i,j,k,ii,jj,kk,Ax,Ay,Az,Bx,By,Bz,Px,Py,Pz,g_table)
-   use quick_constants_module
-=======
 double precision function overlap(a,b,i,j,k,ii,jj,kk,Ax,Ay,Az,Bx,By,Bz,Px,Py,Pz,g_table)
    !use quick_constants_module
    use allmod
->>>>>>> 984d6970
+
    implicit none
    ! INPUT PARAMETERS
    double precision a,b                 ! exponent of basis set 1 and 2
