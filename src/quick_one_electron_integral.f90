--- conflicted
+++ resolved
@@ -177,10 +177,6 @@
    nbasis, quick_scratch%hold2, nbasis, 0.0d0, quick_qm_struct%x,nbasis)
 #endif
    call cpu_time(t2)
-<<<<<<< HEAD
-   
-=======
->>>>>>> d3ccca77
 
    ! Transpose U onto X then copy on to U.  Now U contains U transpose.
 !   call cpu_time(t1)
