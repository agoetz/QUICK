
module driver_parameter_module
  use dlf_parameter_module
  ! variables for Mueller-Brown potential
  real(rk) :: acappar(4),apar(4),bpar(4),cpar(4),x0par(4),y0par(4)
  ! variables for Lennard-Jones potentials
  real(rk),parameter :: epsilon=1.D-1
  real(rk),parameter :: sigma=1.D0
!!$  ! variables for the Eckart potential (1D), taken from Andri's
!thesis
  real(rk),parameter :: Va= -0.191D0*0.0367493254D0 !2nd factor is conversion to E_h from eV
  real(rk),parameter :: Vb=  1.343D0*0.0367493254D0 !2nd factor is conversion to E_h from eV
  real(rk),parameter :: alpha= 5.762D0/1.889725989D0 !2nd factor is for conversion from Angstrom to Bohr (a.u.)

  ! modified Eckart potential to have a comparison
!!$  REAL(8), PARAMETER :: Va= -0.091D0*0.0367493254D0  !2nd factor is
!conversion to E_h from eV
!!$  REAL(8), PARAMETER :: Vb=  1.343D0*0.0367493254D0  !2nd factor is
!conversion to E_h from eV
!!$  REAL(8), PARAMETER :: alpha =20.762D0/1.889725989D0 
!!$  real(rk),parameter :: Va= -0.191D0*0.0367493254D0 !2nd factor is
!conversion to E_h from eV
!!$  real(rk),parameter :: Vb=  1.343D0*0.0367493254D0 !2nd factor is
!conversion to E_h from eV
!!$  real(rk),parameter :: alpha= 20.762D0/1.889725989D0 !2nd factor is
!for conversion from Angstrom to Bohr (a.u.)

  ! "fitted" to Glum SN-1-Glu, E->D
!  real(rk),parameter :: Va= 0.D0 ! symmetric (real: almost symmetric)
!  real(rk),parameter :: Vb= 4.D0*74.81D0/2625.5D0 ! 4*barrier for
!  symmetric
!  real(rk),parameter :: alpha= 2.38228D0 

!!$  ! Eckart for comparison with scattering
!!$  real(rk),parameter :: Va= -100.D0
!!$  real(rk),parameter :: Vb= 373.205080756888D0
!!$  real(rk),parameter :: alpha= 7.07106781186547D0

  real(rk) :: xvar,yvar
  ! quartic potential
  real(rk),parameter :: V0=1.D0
  real(rk),parameter :: X0=5.D0
  ! polymul
  integer ,parameter :: num_dim=3 ! should be a multiple of 3
  real(rk),parameter :: Ebarr=80.D0/2526.6D0  ! >0
  real(rk) :: dpar(num_dim)
!!$  real(rk),parameter :: vdamp=15.D0 ! change of frequencies towards
!TS. +inf -> no change
end module driver_parameter_module

! **********************************************************************
! subroutines that have to be provided to dl_find from outside
! **********************************************************************

! %%%%%%%%%%%%%%%%%%%%%%%%%%%%%%%%%%%%%%%%%%%%%%%%%%%%%%%%%%%%%%%%%%%%%%
subroutine dlf_get_params(nvar,nvar2,nspec,coords,coords2,spec,ierr, &
    tolerance,printl,maxcycle,maxene,tatoms,icoord, &
    iopt,iline,maxstep,scalestep,lbfgs_mem,nimage,nebk,dump,restart,&
    nz,ncons,nconn,update,maxupd,delta,soft,inithessian,carthessian,tsrel, &
    maxrot,tolrot,nframe,nmass,nweight,timestep,fric0,fricfac,fricp, &
    imultistate, state_i,state_j,pf_c1,pf_c2,gp_c3,gp_c4,ln_t1,ln_t2, &
    printf,tolerance_e,distort,massweight,minstep,maxdump,task,temperature, &
    po_pop_size,po_radius,po_contraction,po_tolerance_r,po_tolerance_g, &
    po_distribution,po_maxcycle,po_init_pop_size,po_reset,po_mutation_rate, &
    po_death_rate,po_scalefac,po_nsave,ntasks,tdlf_farm,n_po_scaling, &
    neb_climb_test, neb_freeze_test, &
    nzero, coupled_states, qtsflag,&
    imicroiter, maxmicrocycle, micro_esp_fit)
  use driver_parameter_module
  use dlf_parameter_module, only: rk
  use quick_molspec_module, only: natom, xyz, quick_molspec
  use quick_constants_module, only: EMASS
  use quick_method_module,only: quick_method

  !use vib_pot
  implicit none
  integer   ,intent(in)      :: nvar 
  integer   ,intent(in)      :: nvar2
  integer   ,intent(in)      :: nspec
  real(rk)  ,intent(inout)   :: coords(nvar) ! start coordinates
  real(rk)  ,intent(inout)   :: coords2(nvar2) ! a real array that can be used
                                               ! depending on the calculation
                                               ! e.g. a second set of coordinates
  integer   ,intent(inout)   :: spec(nspec)  ! specifications like fragment or frozen
  integer   ,intent(out)     :: ierr
  real(rk)  ,intent(inout)   :: tolerance
  real(rk)  ,intent(inout)   :: tolerance_e
  integer   ,intent(inout)   :: printl
  integer   ,intent(inout)   :: maxcycle
  integer   ,intent(inout)   :: maxene
  integer   ,intent(inout)   :: tatoms
  integer   ,intent(inout)   :: icoord
  integer   ,intent(inout)   :: iopt
  integer   ,intent(inout)   :: iline
  real(rk)  ,intent(inout)   :: maxstep
  real(rk)  ,intent(inout)   :: scalestep
  integer   ,intent(inout)   :: lbfgs_mem
  integer   ,intent(inout)   :: nimage
  real(rk)  ,intent(inout)   :: nebk
  integer   ,intent(inout)   :: dump
  integer   ,intent(inout)   :: restart
  integer   ,intent(inout)   :: nz
  integer   ,intent(inout)   :: ncons
  integer   ,intent(inout)   :: nconn
  integer   ,intent(inout)   :: update
  integer   ,intent(inout)   :: maxupd
  real(rk)  ,intent(inout)   :: delta
  real(rk)  ,intent(inout)   :: soft
  integer   ,intent(inout)   :: inithessian
  integer   ,intent(inout)   :: carthessian
  integer   ,intent(inout)   :: tsrel
  integer   ,intent(inout)   :: maxrot
  real(rk)  ,intent(inout)   :: tolrot
  integer   ,intent(inout)   :: nframe
  integer   ,intent(inout)   :: nmass
  integer   ,intent(inout)   :: nweight
  real(rk)  ,intent(inout)   :: timestep
  real(rk)  ,intent(inout)   :: fric0
  real(rk)  ,intent(inout)   :: fricfac
  real(rk)  ,intent(inout)   :: fricp
  integer   ,intent(inout)   :: imultistate
  integer   ,intent(inout)   :: state_i
  integer   ,intent(inout)   :: state_j
  real(rk)  ,intent(inout)   :: pf_c1  
  real(rk)  ,intent(inout)   :: pf_c2  
  real(rk)  ,intent(inout)   :: gp_c3  
  real(rk)  ,intent(inout)   :: gp_c4
  real(rk)  ,intent(inout)   :: ln_t1  
  real(rk)  ,intent(inout)   :: ln_t2  
  integer   ,intent(inout)   :: printf
  real(rk)  ,intent(inout)   :: distort
  integer   ,intent(inout)   :: massweight
  real(rk)  ,intent(inout)   :: minstep
  integer   ,intent(inout)   :: maxdump
  integer   ,intent(inout)   :: task
  real(rk)  ,intent(inout)   :: temperature
  integer   ,intent(inout)   :: po_pop_size
  real(rk)  ,intent(inout)   :: po_radius
  real(rk)  ,intent(inout)   :: po_contraction
  real(rk)  ,intent(inout)   :: po_tolerance_r
  real(rk)  ,intent(inout)   :: po_tolerance_g
  integer   ,intent(inout)   :: po_distribution
  integer   ,intent(inout)   :: po_maxcycle
  integer   ,intent(inout)   :: po_init_pop_size
  integer   ,intent(inout)   :: po_reset
  real(rk)  ,intent(inout)   :: po_mutation_rate
  real(rk)  ,intent(inout)   :: po_death_rate
  real(rk)  ,intent(inout)   :: po_scalefac
  integer   ,intent(inout)   :: po_nsave
  integer   ,intent(inout)   :: ntasks
  integer   ,intent(inout)   :: tdlf_farm
  integer   ,intent(inout)   :: n_po_scaling
  real(rk)  ,intent(inout)   :: neb_climb_test
  real(rk)  ,intent(inout)   :: neb_freeze_test
  integer   ,intent(inout)   :: nzero
  integer   ,intent(inout)   :: coupled_states
  integer   ,intent(inout)   :: qtsflag
  integer   ,intent(inout)   :: imicroiter
  integer   ,intent(inout)   :: maxmicrocycle
  integer   ,intent(inout)   :: micro_esp_fit
  ! local variables
  real(rk)                   :: svar
  integer                    :: i, iat,jat,mpierror
  character ::c
! **********************************************************************
  ierr=0
  tsrel=1

  nz         = quick_molspec%natom
  nmass      = quick_molspec%natom
  ncons      = quick_molspec%nconsatom
  nconn      = 0
  nzero      = 0 
  nframe     = 0
  coords(:)  =-1.D0
  spec(:)    =0
  coords2(:) =-1.D0

   do iat = 1, nvar2
     do jat = 1, 3
        coords((iat-1)*3 + jat) = xyz(jat, iat)
    enddo 
  enddo

  spec(1:nz) = quick_molspec%dlfind_freezeatm(:)
  spec(1+nz:nz+nz) = quick_molspec%iattype(:)
  spec(nz+nz+1:nz+nz+(5*ncons)) = reshape(quick_molspec%dlfind_constr,(/5*ncons/))

  do iat = 1, quick_molspec%natom
    coords2(iat) = EMASS(quick_molspec%iattype(iat))
  enddo

!*************END case of isystem checking******************

  tolerance=quick_method%gradMaxCrt ! negative: default settings
  tolerance_e =quick_method%EChange
  printl=4
  printf=4
  maxcycle=quick_method%iopt !200
  maxene=100000

  tolrot=1.D2
!  tolrot=0.1D0
!  maxrot=100 !was 100

  task=0 !1011

  distort=0.D0 !0.4 
  tatoms=0
  icoord=quick_method%dlfind_icoord !0 cartesian coord !210 Dimer !190 qts search !120 NEB frozen endpoint
  massweight=0

! TO DO (urgent): better dtau for endpoints (interpolate energy) when reading dist

  imicroiter=0 ! means: use microiterative optimization

  iopt=quick_method%dlfind_iopt ! 20 !3 or 20 later change to 12
  temperature = 2206.66844626D0*0.99D0 ! K ! T_c for the MB-potential for hydrogen is 2206.668 K
  !temperature = 0.8D0*333.40829D0  ! K ! T_c 20102.83815 K
  !temperature = 500.D0
  ! Cubic potential (isystem=5: Crossover temperature for tunnelling  1846563.59447 K)
  temperature = 0.99D0 * 1846563.59447D0
  ! eckart potential (scatter) Tc: 3186172.17493753 K
  temperature = 0.9D0*3186172.17493753D0
  temperature= 0.7D0 * 275.13301D0 
! T_c for 162 DOF: 511.06618

  iline=0
  maxstep=0.1D0
  scalestep=1.0D0
  lbfgs_mem=100
  nimage=39 !*k-k+1
  nebk=1.0D0 ! for QTS calculations with variable tau, nebk transports the parameter alpha (0=equidist. in tau)
  qtsflag=0 ! 1: Tunneling splittings, 11/10: read image hessians

  !"accurate" etunnel for 0.4 Tc: 0.3117823831234522

  ! Hessian
  delta=1.D-2
  soft=-6.D-4
  update=2
  maxupd=0
  inithessian=0
  minstep=1.D0 **2 ! 1.D-5
  minstep=1.D-5

!!$  ! variables for exchange by sed
!!$  iopt=IOPT_VAR
!!$  nimage=NIMAGE_VAR
!!$  temperature = TFAC ! K ! T_c for the MB-potential for hydrogen is 2206.668 K
!!$  nebk= NEBK_VAR


  ! damped dynamics
  fric0=0.1D0
  fricfac=1.0D0
  fricp=0.1D0

  dump=0
  restart=0

  ! Parallel optimization

  po_pop_size=25
  po_radius=0.5D0
  po_init_pop_size=50
  po_contraction=0.95D0
  po_tolerance_r=1.0D-8
  po_tolerance_g=1.0D-6
  po_distribution=3
  po_maxcycle=100000
  po_reset=500
  po_mutation_rate=0.15D0
  po_death_rate=0.5D0
  po_scalefac=10.0D0
  po_nsave=10
  n_po_scaling=0 ! meaning that the base radii values for the sampling and tolerance 
                 ! are used for all components of the working coordinate vector.
                 ! Remember to change the second arg in the call to dl_find if a 
                 ! non-zero value for n_po_scaling is desired, and also to add the 
                 ! necessary values to the coords2 array...

  ! Taskfarming 
  ! (the two lines below, with any values assigned, 
  ! may be safely left in place for a serial build) 
  ntasks = 1
  tdlf_farm = 1

  tatoms=1
  
!  call test_ene

end subroutine dlf_get_params


! %%%%%%%%%%%%%%%%%%%%%%%%%%%%%%%%%%%%%%%%%%%%%%%%%%%%%%%%%%%%%%%%%%%%%%
subroutine dlf_get_gradient(nvar,coords,energy,gradient,iimage,kiter,status,ierr)
  !  Mueller-Brown Potential
  !  see K Mueller and L. D. Brown, Theor. Chem. Acta 53, 75 (1979)
  !  taken from JCP 111, 9475 (1999)
  use driver_parameter_module
  use dlf_parameter_module, only: rk
  use dlf_stat, only: stat
  use allmod
  use quick_gridpoints_module
  use quick_molspec_module, only: natom, xyz, quick_molspec
  use quick_cutoff_module, only: schwarzoff
  use quick_eri_cshell_module, only: getEriPrecomputables
  use quick_grad_cshell_module, only: scf_gradient
  use quick_grad_oshell_module, only: uscf_gradient
  use quick_method_module,only: quick_method
  use quick_exception_module, only: RaiseException 
#ifdef MPIV
  use quick_mpi_module, only: master
#endif
  !use vib_pot
  implicit none
  integer   ,intent(in)    :: nvar
  real(rk)  ,intent(in)    :: coords(nvar)
  real(rk)  ,intent(out)   :: energy
  real(rk)  ,intent(out)   :: gradient(nvar)
  integer   ,intent(in)    :: iimage
  integer   ,intent(in)    :: kiter
  integer   ,intent(out)   :: status
  integer, intent(inout) :: ierr

#if defined DEBUG || defined DEBUGTIME
#define CHECK_ERROR(ierr)
#else
#ifdef MPIV
#define CHECK_ERR if(master .and. ierr /= 0)
#else
#define CHECK_ERR if(ierr /= 0)
#endif
#define CHECK_ERROR(ierr) CHECK_ERR call RaiseException(ierr)
#endif

  !
! **********************************************************************
!  call test_update
  status=1

<<<<<<< HEAD
#ifdef MPIV
     ! we now have new geometry, and let other nodes know the new geometry
     if (bMPI)call MPI_BCAST(xyz,natom*3,mpi_double_precision,0,MPI_COMM_WORLD,mpierror)
#endif

#if defined CUDA || defined CUDA_MPIV || defined HIP || defined HIP_MPIV
=======
#if defined(GPU) || defined(MPIV_GPU)
>>>>>>> 9ce88d59
  call gpu_setup(natom,nbasis, quick_molspec%nElec, quick_molspec%imult, &                  
              quick_molspec%molchg, quick_molspec%iAtomType)                                      
  call gpu_upload_xyz(xyz)                                                                  
  call gpu_upload_atom_and_chg(quick_molspec%iattype, quick_molspec%chg)                    
#endif                                                                                            

  call getEriPrecomputables
  call schwarzoff

#if defined(GPU) || defined(MPIV_GPU)
  call gpu_upload_basis(nshell, nprim, jshell, jbasis, maxcontract, &                       
        ncontract, itype, aexp, dcoeff, &                                                   
        quick_basis%first_basis_function, quick_basis%last_basis_function,&                
        quick_basis%first_shell_basis_function,quick_basis%last_shell_basis_function,&     
        quick_basis%ncenter, quick_basis%kstart, quick_basis%katom, &                       
        quick_basis%ktype, quick_basis%kprim,quick_basis%kshell,quick_basis%Ksumtype, &    
        quick_basis%Qnumber, quick_basis%Qstart,quick_basis%Qfinal,quick_basis%Qsbasis, quick_basis%Qfbasis, &                                                                               
        quick_basis%gccoeff, quick_basis%cons, quick_basis%gcexpo, quick_basis%KLMN)        
                                                                                                  
  call gpu_upload_cutoff_matrix(Ycutoff, cutPrim)                                           

        call gpu_upload_oei(quick_molspec%nExtAtom, quick_molspec%extxyz, quick_molspec%extchg, ierr)
                                                                                                  
#if defined(MPIV_GPU)
  timer_begin%T2elb = timer_end%T2elb                                                         
  call mgpu_get_2elb_time(timer_end%T2elb)                                                    
  timer_cumer%T2elb = timer_cumer%T2elb+timer_end%T2elb-timer_begin%T2elb                     
#endif                                                                                            
                                                                                                  
#endif                                                                                            

  call getEnergy(.false., ierr)

  if (quick_method%analgrad) then
     if (quick_method%UNRST) then
        if (.not. quick_method%uscf_conv .and. .not. quick_method%allow_bad_scf) then
           ierr=33
           CHECK_ERROR(ierr)
        endif
        CALL uscf_gradient
     else
        if (.not. quick_method%scf_conv .and. .not. quick_method%allow_bad_scf) then 
           ierr=33
           CHECK_ERROR(ierr)
        endif
        CALL scf_gradient
     endif
  endif

#if defined(GPU) || defined(MPIV_GPU)
  if (quick_method%bGPU) then
     call gpu_cleanup()
  endif
#endif  

  energy   = quick_qm_struct%Etot
  gradient = quick_qm_struct%gradient

if (quick_method%DFT) then
     if(stat%ccycle .le.quick_method%iopt) then
          call deform_dft_grid(quick_dft_grid)
     endif
endif

  status=0
end subroutine dlf_get_gradient

! %%%%%%%%%%%%%%%%%%%%%%%%%%%%%%%%%%%%%%%%%%%%%%%%%%%%%%%%%%%%%%%%%%%%%%
subroutine dlf_get_hessian(nvar,coords,hessian,status)
  !  get the hessian at a given geometry
  use driver_parameter_module
  use dlf_parameter_module
!  use allmod
!  use quick_grad_cshell_module, only: cshell_gradient
  !use vib_pot
  implicit none
  integer   ,intent(in)    :: nvar
  real(rk)  ,intent(in)    :: coords(nvar)
  real(rk)  ,intent(out)   :: hessian(nvar,nvar)
  integer   ,intent(out)   :: status
  real(rk) :: acoords(3,nvar/3),r,svar,svar2
  integer  :: posi,posj,iat,jat,m,n
  ! variables for Mueller-Brown potential
  !real(rk) :: x,y
  integer  :: icount
  ! variables non-cont. diff. potential
  real(rk) :: t
  logical :: failed = .false. 
! **********************************************************************
  hessian(:,:)=0.D0
  status = 1

    acoords=reshape(coords,(/3,nvar/3/))
    do iat=1,nvar/3
      do jat=iat+1,nvar/3
        r=sum((acoords(:,iat)-acoords(:,jat))**2)
        ! Lennard-Jones Potential
        svar = 96.D0*epsilon * (7.D0*sigma**12/r**8-2.D0*sigma**6/r**5) ! coeffof x1x2
        svar2= epsilon * (-2.D0*sigma**12/r**7+sigma**6/r**4) ! for x1x1
        posi=(iat-1)*3+1
        posj=(jat-1)*3+1
        ! off-diag
        hessian(posi,posi+1)  =hessian(posi,posi+1)  + svar *(acoords(1,iat)-acoords(1,jat)) * (acoords(2,iat)-acoords(2,jat))
        hessian(posi,posi+2)  =hessian(posi,posi+2)  + svar *(acoords(1,iat)-acoords(1,jat)) * (acoords(3,iat)-acoords(3,jat))
        hessian(posi+1,posi)  =hessian(posi+1,posi)  + svar *(acoords(2,iat)-acoords(2,jat)) * (acoords(1,iat)-acoords(1,jat))
        hessian(posi+1,posi+2)=hessian(posi+1,posi+2)+ svar *(acoords(2,iat)-acoords(2,jat)) * (acoords(3,iat)-acoords(3,jat))
        hessian(posi+2,posi)  =hessian(posi+2,posi)  + svar *(acoords(3,iat)-acoords(3,jat)) * (acoords(1,iat)-acoords(1,jat))
        hessian(posi+2,posi+1)=hessian(posi+2,posi+1)+ svar *(acoords(3,iat)-acoords(3,jat)) * (acoords(2,iat)-acoords(2,jat))

        do m=0,2
          do n=0,2
            if(m==n) cycle
  hessian(posi+m,posj+n)=hessian(posi+m,posj+n)- svar *(acoords(M+1,iat)-acoords(M+1,jat)) * (acoords(N+1,iat)-acoords(N+1,jat))
  hessian(posj+m,posi+n)=hessian(posj+m,posi+n)- svar *(acoords(M+1,iat)-acoords(M+1,jat)) * (acoords(N+1,iat)-acoords(N+1,jat))
          end do
        end do
        ! Diag for different atoms ...
        do m=0,2
          hessian(posi+m,posj+m)=hessian(posi+m,posj+m) -24.D0*(svar2+1.D0/24.D0*svar* (acoords(m+1,iat)-acoords(M+1,jat))**2)
          hessian(posj+m,posi+m)=hessian(posj+m,posi+m) -24.D0*(svar2+1.D0/24.D0*svar* (acoords(m+1,iat)-acoords(M+1,jat))**2)
        end do

        hessian(posj,posj+1)  =hessian(posj,posj+1)  + svar * (acoords(1,iat)-acoords(1,jat)) * (acoords(2,iat)-acoords(2,jat))
        hessian(posj,posj+2)  =hessian(posj,posj+2)  + svar * (acoords(1,iat)-acoords(1,jat)) * (acoords(3,iat)-acoords(3,jat))
        hessian(posj+1,posj)  =hessian(posj+1,posj)  + svar * (acoords(2,iat)-acoords(2,jat)) * (acoords(1,iat)-acoords(1,jat))
        hessian(posj+1,posj+2)=hessian(posj+1,posj+2)+ svar * (acoords(2,iat)-acoords(2,jat)) * (acoords(3,iat)-acoords(3,jat))
        hessian(posj+2,posj)  =hessian(posj+2,posj)  + svar * (acoords(3,iat)-acoords(3,jat)) * (acoords(1,iat)-acoords(1,jat))
        hessian(posj+2,posj+1)=hessian(posj+2,posj+1)+ svar * (acoords(3,iat)-acoords(3,jat)) * (acoords(2,iat)-acoords(2,jat))
        ! diag
        hessian(posi,posi)    =hessian(posi,posi)    + 24.D0*(svar2+1.D0/24.D0*svar* (acoords(1,iat)-acoords(1,jat))**2)
        hessian(posi+1,posi+1)=hessian(posi+1,posi+1)+ 24.D0*(svar2+1.D0/24.D0*svar* (acoords(2,iat)-acoords(2,jat))**2)
        hessian(posi+2,posi+2)=hessian(posi+2,posi+2)+ 24.D0*(svar2+1.D0/24.D0*svar* (acoords(3,iat)-acoords(3,jat))**2)

        hessian(posj,posj)    =hessian(posj,posj)    + 24.D0*(svar2+1.D0/24.D0*svar* (acoords(1,iat)-acoords(1,jat))**2)
        hessian(posj+1,posj+1)=hessian(posj+1,posj+1)+ 24.D0*(svar2+1.D0/24.D0*svar* (acoords(2,iat)-acoords(2,jat))**2)
        hessian(posj+2,posj+2)=hessian(posj+2,posj+2)+ 24.D0*(svar2+1.D0/24.D0*svar* (acoords(3,iat)-acoords(3,jat))**2)
      end do
    end do
    status=0
  
!  call calcHessian(failed)
!  if (.not. failed) then
!    hessian = quick_qm_struct%hessian
!    status = 0
!  endif 
 
end subroutine dlf_get_hessian

! initialize parameters for the test potentials
subroutine driver_init
  use driver_parameter_module
  implicit none
  real(rk) :: ebarr_
  integer :: icount
  ! assign parameters for MB potential
  ebarr_=0.5D0
  acappar(1)=-200.D0*ebarr_/106.D0
  acappar(2)=-100.D0*ebarr_/106.D0
  acappar(3)=-170.D0*ebarr_/106.D0
  acappar(4)=  15.D0*ebarr_/106.D0
  apar(1)=-1.D0
  apar(2)=-1.D0
  apar(3)=-6.5D0
  apar(4)=0.7D0
  bpar(1)=0.D0
  bpar(2)=0.D0
  bpar(3)=11.D0
  bpar(4)=0.6D0
  cpar(1)=-10.D0
  cpar(2)=-10.D0
  cpar(3)=-6.5D0
  cpar(4)=0.7D0
  x0par(1)=1.D0
  x0par(2)=0.D0
  x0par(3)=-0.5D0
  x0par(4)=-1.D0
  y0par(1)=0.D0
  y0par(2)=0.5D0
  y0par(3)=1.5D0
  y0par(4)=1.D0
  ! parameters for polymul
  dpar(1)=0.D0
  do icount=2,num_dim
    dpar(icount)=1.D-4+(dble(icount-2)/dble(num_dim-2))**2*0.415D0
  end do
end subroutine driver_init

! %%%%%%%%%%%%%%%%%%%%%%%%%%%%%%%%%%%%%%%%%%%%%%%%%%%%%%%%%%%%%%%%%%%%%%
subroutine dlf_put_coords(nvar,mode,energy,coords,iam)
  use dlf_parameter_module
  implicit none
  integer   ,intent(in)    :: nvar
  integer   ,intent(in)    :: mode
  integer   ,intent(in)    :: iam
  real(rk)  ,intent(in)    :: energy
  real(rk)  ,intent(in)    :: coords(nvar)
  integer                  :: iat
! **********************************************************************

! Only do this writing of files if I am the rank-zero processor
  if (iam /= 0) return

  if(mod(nvar,3)==0) then
    !assume coords are atoms
    if(mode==2) then
      open(unit=20,file="tsmode.xyz")
    else
      open(unit=20,file="coords.xyz")
    end if
    write(20,*) nvar/3
    write(20,*) 
    do iat=1,nvar/3
      write(20,'("H ",3f12.7)') coords((iat-1)*3+1:(iat-1)*3+3)
    end do
    close(20)
  else
  end if
end subroutine dlf_put_coords

! %%%%%%%%%%%%%%%%%%%%%%%%%%%%%%%%%%%%%%%%%%%%%%%%%%%%%%%%%%%%%%%%%%%%%%
subroutine dlf_error()
  implicit none
! **********************************************************************
  call dlf_mpi_abort() ! only necessary for a parallel build;
                       ! can be present for a serial build
  call exit(1)
end subroutine dlf_error

! %%%%%%%%%%%%%%%%%%%%%%%%%%%%%%%%%%%%%%%%%%%%%%%%%%%%%%%%%%%%%%%%%%%%%%
subroutine dlf_update()
  implicit none
! **********************************************************************
  ! only a dummy routine here.
end subroutine dlf_update


subroutine dlf_get_multistate_gradients(nvar,coords,energy,gradient,iimage,status)
  ! only a dummy routine up to now
  ! for conical intersection search
  use dlf_parameter_module
  implicit none
  integer   ,intent(in)    :: nvar
  integer   ,intent(in)    :: coords(nvar)
  real(rk)  ,intent(in)    :: energy(2)
  real(rk)  ,intent(in)    :: gradient(nvar,2)
  integer   ,intent(in)    :: iimage
  integer   ,intent(in)    :: status
end subroutine dlf_get_multistate_gradients


! %%%%%%%%%%%%%%%%%%%%%%%%%%%%%%%%%%%%%%%%%%%%%%%%%%%%%%%%%%%%%%%%%%%%%%
subroutine dlf_put_procinfo(dlf_nprocs, dlf_iam, dlf_global_comm)

  implicit none

  integer, intent(in) :: dlf_nprocs ! total number of processors
  integer, intent(in) :: dlf_iam ! my rank, from 0, in mpi_comm_world
  integer, intent(in) :: dlf_global_comm ! world-wide communicator
! **********************************************************************

!!! variable in the calling program = corresponding dummy argument

end subroutine dlf_put_procinfo


! %%%%%%%%%%%%%%%%%%%%%%%%%%%%%%%%%%%%%%%%%%%%%%%%%%%%%%%%%%%%%%%%%%%%%%
subroutine dlf_get_procinfo(dlf_nprocs, dlf_iam, dlf_global_comm)

  implicit none

  integer :: dlf_nprocs ! total number of processors
  integer :: dlf_iam ! my rank, from 0, in mpi_comm_world
  integer :: dlf_global_comm ! world-wide communicator
! **********************************************************************

!!! dummy argument = corresponding variable in the calling program

end subroutine dlf_get_procinfo


! %%%%%%%%%%%%%%%%%%%%%%%%%%%%%%%%%%%%%%%%%%%%%%%%%%%%%%%%%%%%%%%%%%%%%%
subroutine dlf_put_taskfarm(dlf_ntasks, dlf_nprocs_per_task, dlf_iam_in_task, &
                        dlf_mytask, dlf_task_comm, dlf_ax_tasks_comm)

  implicit none

  integer, intent(in) :: dlf_ntasks          ! number of taskfarms
  integer, intent(in) :: dlf_nprocs_per_task ! no of procs per farm
  integer, intent(in) :: dlf_iam_in_task     ! my rank, from 0, in my farm
  integer, intent(in) :: dlf_mytask          ! rank of my farm, from 0
  integer, intent(in) :: dlf_task_comm       ! communicator within each farm
  integer, intent(in) :: dlf_ax_tasks_comm   ! communicator involving the 
                                             ! i-th proc from each farm
! **********************************************************************

!!! variable in the calling program = corresponding dummy argument 

end subroutine dlf_put_taskfarm


! %%%%%%%%%%%%%%%%%%%%%%%%%%%%%%%%%%%%%%%%%%%%%%%%%%%%%%%%%%%%%%%%%%%%%%
subroutine dlf_get_taskfarm(dlf_ntasks, dlf_nprocs_per_task, dlf_iam_in_task, &
                        dlf_mytask, dlf_task_comm, dlf_ax_tasks_comm)

  implicit none

  integer :: dlf_ntasks          ! number of taskfarms
  integer :: dlf_nprocs_per_task ! no of procs per farm
  integer :: dlf_iam_in_task     ! my rank, from 0, in my farm
  integer :: dlf_mytask          ! rank of my farm, from 0
  integer :: dlf_task_comm       ! communicator within each farm
  integer :: dlf_ax_tasks_comm   ! communicator involving the
                                 ! i-th proc from each farm
! **********************************************************************

!!! dummy argument = corresponding variable in the calling program

end subroutine dlf_get_taskfarm


! %%%%%%%%%%%%%%%%%%%%%%%%%%%%%%%%%%%%%%%%%%%%%%%%%%%%%%%%%%%%%%%%%%%%%%
subroutine dlf_output(dum_stdout, dum_stderr)
  use dlf_parameter_module, only: rk
  use dlf_global, only: glob,stderr,stdout,keep_alloutput
  implicit none
  integer :: dum_stdout
  integer :: dum_stderr
  integer :: ierr
  logical :: topened
  character(len=10) :: suffix

! sort out output units; particularly important on multiple processors
 
! set unit numbers for main output and error messages
  if (dum_stdout >= 0) stdout = dum_stdout 
  if (dum_stderr >= 0) stderr = dum_stderr

  if (glob%iam /= 0) then
     inquire(unit=stdout, opened=topened, iostat=ierr)
     if (topened .and. ierr == 0) close(stdout)
     if (keep_alloutput) then ! hardwired in dlf_global_module.f90
        write(suffix,'(i10)') glob%iam
        open(unit=stdout,file='output.proc'//trim(adjustl(suffix)))
     else
        open(unit=stdout,file='/dev/null')
     end if
  endif

  if (glob%nprocs > 1) then
     ! write some info on the parallelization
     write(stdout,'(1x,a,i10,a)')"I have rank ",glob%iam," in mpi_comm_world"
     write(stdout,'(1x,a,i10)')"Total number of processors = ",glob%nprocs
     if (keep_alloutput) then
        write(stdout,'(1x,a)')"Keeping output from all processors"
     else
        write(stdout,'(1x,a)')"Not keeping output from processors /= 0"
     end if
  end if

end subroutine dlf_output<|MERGE_RESOLUTION|>--- conflicted
+++ resolved
@@ -340,16 +340,12 @@
 !  call test_update
   status=1
 
-<<<<<<< HEAD
 #ifdef MPIV
      ! we now have new geometry, and let other nodes know the new geometry
      if (bMPI)call MPI_BCAST(xyz,natom*3,mpi_double_precision,0,MPI_COMM_WORLD,mpierror)
 #endif
 
-#if defined CUDA || defined CUDA_MPIV || defined HIP || defined HIP_MPIV
-=======
 #if defined(GPU) || defined(MPIV_GPU)
->>>>>>> 9ce88d59
   call gpu_setup(natom,nbasis, quick_molspec%nElec, quick_molspec%imult, &                  
               quick_molspec%molchg, quick_molspec%iAtomType)                                      
   call gpu_upload_xyz(xyz)                                                                  
