
module driver_parameter_module
  use dlf_parameter_module
  ! variables for Mueller-Brown potential
  real(rk) :: acappar(4),apar(4),bpar(4),cpar(4),x0par(4),y0par(4)
  ! variables for Lennard-Jones potentials
  real(rk),parameter :: epsilon=1.D-1
  real(rk),parameter :: sigma=1.D0
!!$  ! variables for the Eckart potential (1D), taken from Andri's
!thesis
  real(rk),parameter :: Va= -0.191D0*0.0367493254D0 !2nd factor is conversion to E_h from eV
  real(rk),parameter :: Vb=  1.343D0*0.0367493254D0 !2nd factor is conversion to E_h from eV
  real(rk),parameter :: alpha= 5.762D0/1.889725989D0 !2nd factor is for conversion from Angstrom to Bohr (a.u.)

  ! modified Eckart potential to have a comparison
!!$  REAL(8), PARAMETER :: Va= -0.091D0*0.0367493254D0  !2nd factor is
!conversion to E_h from eV
!!$  REAL(8), PARAMETER :: Vb=  1.343D0*0.0367493254D0  !2nd factor is
!conversion to E_h from eV
!!$  REAL(8), PARAMETER :: alpha =20.762D0/1.889725989D0 
!!$  real(rk),parameter :: Va= -0.191D0*0.0367493254D0 !2nd factor is
!conversion to E_h from eV
!!$  real(rk),parameter :: Vb=  1.343D0*0.0367493254D0 !2nd factor is
!conversion to E_h from eV
!!$  real(rk),parameter :: alpha= 20.762D0/1.889725989D0 !2nd factor is
!for conversion from Angstrom to Bohr (a.u.)

  ! "fitted" to Glum SN-1-Glu, E->D
!  real(rk),parameter :: Va= 0.D0 ! symmetric (real: almost symmetric)
!  real(rk),parameter :: Vb= 4.D0*74.81D0/2625.5D0 ! 4*barrier for
!  symmetric
!  real(rk),parameter :: alpha= 2.38228D0 

!!$  ! Eckart for comparison with scattering
!!$  real(rk),parameter :: Va= -100.D0
!!$  real(rk),parameter :: Vb= 373.205080756888D0
!!$  real(rk),parameter :: alpha= 7.07106781186547D0

  real(rk) :: xvar,yvar
  ! quartic potential
  real(rk),parameter :: V0=1.D0
  real(rk),parameter :: X0=5.D0
  ! polymul
  integer ,parameter :: num_dim=3 ! should be a multiple of 3
  real(rk),parameter :: Ebarr=80.D0/2526.6D0  ! >0
  real(rk) :: dpar(num_dim)
!!$  real(rk),parameter :: vdamp=15.D0 ! change of frequencies towards
!TS. +inf -> no change
end module driver_parameter_module

! **********************************************************************
! subroutines that have to be provided to dl_find from outside
! **********************************************************************

! %%%%%%%%%%%%%%%%%%%%%%%%%%%%%%%%%%%%%%%%%%%%%%%%%%%%%%%%%%%%%%%%%%%%%%
subroutine dlf_get_params(nvar,nvar2,nspec,coords,coords2,spec,ierr, &
    tolerance,printl,maxcycle,maxene,tatoms,icoord, &
    iopt,iline,maxstep,scalestep,lbfgs_mem,nimage,nebk,dump,restart,&
    nz,ncons,nconn,update,maxupd,delta,soft,inithessian,carthessian,tsrel, &
    maxrot,tolrot,nframe,nmass,nweight,timestep,fric0,fricfac,fricp, &
    imultistate, state_i,state_j,pf_c1,pf_c2,gp_c3,gp_c4,ln_t1,ln_t2, &
    printf,tolerance_e,distort,massweight,minstep,maxdump,task,temperature, &
    po_pop_size,po_radius,po_contraction,po_tolerance_r,po_tolerance_g, &
    po_distribution,po_maxcycle,po_init_pop_size,po_reset,po_mutation_rate, &
    po_death_rate,po_scalefac,po_nsave,ntasks,tdlf_farm,n_po_scaling, &
    neb_climb_test, neb_freeze_test, &
    nzero, coupled_states, qtsflag,&
    imicroiter, maxmicrocycle, micro_esp_fit)
  use driver_parameter_module
  use dlf_parameter_module, only: rk
  use quick_molspec_module, only: natom, xyz, quick_molspec
  use quick_constants_module, only: EMASS
  use quick_method_module,only: quick_method

  !use vib_pot
  implicit none
  integer   ,intent(in)      :: nvar 
  integer   ,intent(in)      :: nvar2
  integer   ,intent(in)      :: nspec
  real(rk)  ,intent(inout)   :: coords(nvar) ! start coordinates
  real(rk)  ,intent(inout)   :: coords2(nvar2) ! a real array that can be used
                                               ! depending on the calculation
                                               ! e.g. a second set of coordinates
  integer   ,intent(inout)   :: spec(nspec)  ! specifications like fragment or frozen
  integer   ,intent(out)     :: ierr
  real(rk)  ,intent(inout)   :: tolerance
  real(rk)  ,intent(inout)   :: tolerance_e
  integer   ,intent(inout)   :: printl
  integer   ,intent(inout)   :: maxcycle
  integer   ,intent(inout)   :: maxene
  integer   ,intent(inout)   :: tatoms
  integer   ,intent(inout)   :: icoord
  integer   ,intent(inout)   :: iopt
  integer   ,intent(inout)   :: iline
  real(rk)  ,intent(inout)   :: maxstep
  real(rk)  ,intent(inout)   :: scalestep
  integer   ,intent(inout)   :: lbfgs_mem
  integer   ,intent(inout)   :: nimage
  real(rk)  ,intent(inout)   :: nebk
  integer   ,intent(inout)   :: dump
  integer   ,intent(inout)   :: restart
  integer   ,intent(inout)   :: nz
  integer   ,intent(inout)   :: ncons
  integer   ,intent(inout)   :: nconn
  integer   ,intent(inout)   :: update
  integer   ,intent(inout)   :: maxupd
  real(rk)  ,intent(inout)   :: delta
  real(rk)  ,intent(inout)   :: soft
  integer   ,intent(inout)   :: inithessian
  integer   ,intent(inout)   :: carthessian
  integer   ,intent(inout)   :: tsrel
  integer   ,intent(inout)   :: maxrot
  real(rk)  ,intent(inout)   :: tolrot
  integer   ,intent(inout)   :: nframe
  integer   ,intent(inout)   :: nmass
  integer   ,intent(inout)   :: nweight
  real(rk)  ,intent(inout)   :: timestep
  real(rk)  ,intent(inout)   :: fric0
  real(rk)  ,intent(inout)   :: fricfac
  real(rk)  ,intent(inout)   :: fricp
  integer   ,intent(inout)   :: imultistate
  integer   ,intent(inout)   :: state_i
  integer   ,intent(inout)   :: state_j
  real(rk)  ,intent(inout)   :: pf_c1  
  real(rk)  ,intent(inout)   :: pf_c2  
  real(rk)  ,intent(inout)   :: gp_c3  
  real(rk)  ,intent(inout)   :: gp_c4
  real(rk)  ,intent(inout)   :: ln_t1  
  real(rk)  ,intent(inout)   :: ln_t2  
  integer   ,intent(inout)   :: printf
  real(rk)  ,intent(inout)   :: distort
  integer   ,intent(inout)   :: massweight
  real(rk)  ,intent(inout)   :: minstep
  integer   ,intent(inout)   :: maxdump
  integer   ,intent(inout)   :: task
  real(rk)  ,intent(inout)   :: temperature
  integer   ,intent(inout)   :: po_pop_size
  real(rk)  ,intent(inout)   :: po_radius
  real(rk)  ,intent(inout)   :: po_contraction
  real(rk)  ,intent(inout)   :: po_tolerance_r
  real(rk)  ,intent(inout)   :: po_tolerance_g
  integer   ,intent(inout)   :: po_distribution
  integer   ,intent(inout)   :: po_maxcycle
  integer   ,intent(inout)   :: po_init_pop_size
  integer   ,intent(inout)   :: po_reset
  real(rk)  ,intent(inout)   :: po_mutation_rate
  real(rk)  ,intent(inout)   :: po_death_rate
  real(rk)  ,intent(inout)   :: po_scalefac
  integer   ,intent(inout)   :: po_nsave
  integer   ,intent(inout)   :: ntasks
  integer   ,intent(inout)   :: tdlf_farm
  integer   ,intent(inout)   :: n_po_scaling
  real(rk)  ,intent(inout)   :: neb_climb_test
  real(rk)  ,intent(inout)   :: neb_freeze_test
  integer   ,intent(inout)   :: nzero
  integer   ,intent(inout)   :: coupled_states
  integer   ,intent(inout)   :: qtsflag
  integer   ,intent(inout)   :: imicroiter
  integer   ,intent(inout)   :: maxmicrocycle
  integer   ,intent(inout)   :: micro_esp_fit
  ! local variables
  real(rk)                   :: svar
  integer                    :: i, iat,jat,mpierror
  character ::c
! **********************************************************************
  ierr=0
  tsrel=1

  nz         = quick_molspec%natom
  nmass      = quick_molspec%natom
  ncons      = 0
  nconn      = 0
  nzero      = 0 
  nframe     = 0
  coords(:)  =-1.D0
  spec(:)    =0
  coords2(:) =-1.D0

   do iat = 1, nvar2
     do jat = 1, 3
        coords((iat-1)*3 + jat) = xyz(jat, iat)
    enddo 
  enddo
 
  spec(1+nz:nz+nz) = quick_molspec%iattype(:)

  do iat = 1, quick_molspec%natom
    coords2(iat) = EMASS(quick_molspec%iattype(iat))
  enddo

!*************END case of isystem checking******************

  tolerance=quick_method%gradMaxCrt ! negative: default settings
  tolerance_e =quick_method%EChange
  printl=4
  printf=4
  maxcycle=100 !200
  maxene=100000

  tolrot=1.D2
!  tolrot=0.1D0
!  maxrot=100 !was 100

  task=0 !1011

  distort=0.D0 !0.4 
  tatoms=0
  icoord=quick_method%dlfind_icoord !0 cartesian coord !210 Dimer !190 qts search !120 NEB frozen endpoint
  massweight=0

! TO DO (urgent): better dtau for endpoints (interpolate energy) when reading dist

  imicroiter=0 ! means: use microiterative optimization

  iopt=quick_method%dlfind_iopt ! 20 !3 or 20 later change to 12
  temperature = 2206.66844626D0*0.99D0 ! K ! T_c for the MB-potential for hydrogen is 2206.668 K
  !temperature = 0.8D0*333.40829D0  ! K ! T_c 20102.83815 K
  !temperature = 500.D0
  ! Cubic potential (isystem=5: Crossover temperature for tunnelling  1846563.59447 K)
  temperature = 0.99D0 * 1846563.59447D0
  ! eckart potential (scatter) Tc: 3186172.17493753 K
  temperature = 0.9D0*3186172.17493753D0
  temperature= 0.7D0 * 275.13301D0 
! T_c for 162 DOF: 511.06618

  iline=0
  maxstep=0.1D0
  scalestep=1.0D0
  lbfgs_mem=100
  nimage=39 !*k-k+1
  nebk=1.0D0 ! for QTS calculations with variable tau, nebk transports the parameter alpha (0=equidist. in tau)
  qtsflag=0 ! 1: Tunneling splittings, 11/10: read image hessians

  !"accurate" etunnel for 0.4 Tc: 0.3117823831234522

  ! Hessian
  delta=1.D-2
  soft=-6.D-4
  update=2
  maxupd=0
  inithessian=0
  minstep=1.D0 **2 ! 1.D-5
  minstep=1.D-5

!!$  ! variables for exchange by sed
!!$  iopt=IOPT_VAR
!!$  nimage=NIMAGE_VAR
!!$  temperature = TFAC ! K ! T_c for the MB-potential for hydrogen is 2206.668 K
!!$  nebk= NEBK_VAR


  ! damped dynamics
  fric0=0.1D0
  fricfac=1.0D0
  fricp=0.1D0

  dump=0
  restart=0

  ! Parallel optimization

  po_pop_size=25
  po_radius=0.5D0
  po_init_pop_size=50
  po_contraction=0.95D0
  po_tolerance_r=1.0D-8
  po_tolerance_g=1.0D-6
  po_distribution=3
  po_maxcycle=100000
  po_reset=500
  po_mutation_rate=0.15D0
  po_death_rate=0.5D0
  po_scalefac=10.0D0
  po_nsave=10
  n_po_scaling=0 ! meaning that the base radii values for the sampling and tolerance 
                 ! are used for all components of the working coordinate vector.
                 ! Remember to change the second arg in the call to dl_find if a 
                 ! non-zero value for n_po_scaling is desired, and also to add the 
                 ! necessary values to the coords2 array...

  ! Taskfarming 
  ! (the two lines below, with any values assigned, 
  ! may be safely left in place for a serial build) 
  ntasks = 1
  tdlf_farm = 1

  tatoms=1
  
!  call test_ene

end subroutine dlf_get_params


! %%%%%%%%%%%%%%%%%%%%%%%%%%%%%%%%%%%%%%%%%%%%%%%%%%%%%%%%%%%%%%%%%%%%%%
subroutine dlf_get_gradient(nvar,coords,energy,gradient,iimage,kiter,status,ierr)
  !  Mueller-Brown Potential
  !  see K Mueller and L. D. Brown, Theor. Chem. Acta 53, 75 (1979)
  !  taken from JCP 111, 9475 (1999)
  use driver_parameter_module
  use dlf_parameter_module, only: rk
  use dlf_stat, only: stat
  use allmod
  use quick_gridpoints_module
  use quick_molspec_module, only: natom, xyz, quick_molspec
  use quick_cshell_gradient_module, only: scf_gradient
  use quick_cutoff_module, only: schwarzoff
  use quick_cshell_eri_module, only: getEriPrecomputables
  use quick_cshell_gradient_module, only: scf_gradient
  use quick_oshell_gradient_module, only: uscf_gradient
  use quick_method_module,only: quick_method
  !use vib_pot
  implicit none
  integer   ,intent(in)    :: nvar
  real(rk)  ,intent(in)    :: coords(nvar)
  real(rk)  ,intent(out)   :: energy
  real(rk)  ,intent(out)   :: gradient(nvar)
  integer   ,intent(in)    :: iimage
  integer   ,intent(in)    :: kiter
  integer   ,intent(out)   :: status
  integer, intent(inout) :: ierr

#ifdef MPIV
   include "mpif.h"
#endif
  !
! **********************************************************************
!  call test_update
  status=1

#if defined CUDA || defined CUDA_MPIV                                                             
  call gpu_setup(natom,nbasis, quick_molspec%nElec, quick_molspec%imult, &                  
              quick_molspec%molchg, quick_molspec%iAtomType)                                      
  call gpu_upload_xyz(xyz)                                                                  
  call gpu_upload_atom_and_chg(quick_molspec%iattype, quick_molspec%chg)                    
#endif                                                                                            

  call getEriPrecomputables
  call schwarzoff

#if defined CUDA || defined CUDA_MPIV                                                             
  call gpu_upload_basis(nshell, nprim, jshell, jbasis, maxcontract, &                       
        ncontract, itype, aexp, dcoeff, &                                                   
        quick_basis%first_basis_function, quick_basis%last_basis_function,&                
        quick_basis%first_shell_basis_function,quick_basis%last_shell_basis_function,&     
        quick_basis%ncenter, quick_basis%kstart, quick_basis%katom, &                       
        quick_basis%ktype, quick_basis%kprim,quick_basis%kshell,quick_basis%Ksumtype, &    
        quick_basis%Qnumber, quick_basis%Qstart,quick_basis%Qfinal,quick_basis%Qsbasis, quick_basis%Qfbasis, &                                                                               
        quick_basis%gccoeff, quick_basis%cons, quick_basis%gcexpo, quick_basis%KLMN)        
                                                                                                  
  call gpu_upload_cutoff_matrix(Ycutoff, cutPrim)                                           
                                                                                                  
#ifdef CUDA_MPIV                                                                                  
  timer_begin%T2elb = timer_end%T2elb                                                         
  call mgpu_get_2elb_time(timer_end%T2elb)                                                    
  timer_cumer%T2elb = timer_cumer%T2elb+timer_end%T2elb-timer_begin%T2elb                     
#endif                                                                                            
                                                                                                  
#endif                                                                                            

  call getEnergy(.false., ierr)

  if (quick_method%analgrad) then
     if (quick_method%UNRST) then
        CALL uscf_gradient
<<<<<<< HEAD
!        if (.not. quick_method%uscf_conv .and. .not. quick_method%badscf) then
!           call dlf_fail(" WARNING: USCF NOT CONVERGED ")
!           stop 
!        endif
     else
        CALL scf_gradient
!        if (.not. quick_method%scf_conv .and. .not. quick_method%badscf) then 
!           call dlf_fail(" WARNING: SCF NOT CONVERGED ")
!           stop 
!        endif
=======
        !if (.not. quick_method%uscf_conv .and. .not. quick_method%badscf) then
        !   call dlf_fail(" WARNING: USCF NOT CONVERGED ")
        !   stop 
        !endif
     else
        CALL scf_gradient
        !if (.not. quick_method%scf_conv .and. .not. quick_method%badscf) then 
        !   call dlf_fail(" WARNING: SCF NOT CONVERGED ")
        !   stop 
        !endif
>>>>>>> ac1a5546
     endif
  endif

#if defined CUDA || defined CUDA_MPIV
  if (quick_method%bCUDA) then
     call gpu_cleanup()
  endif
#endif  

  energy   = quick_qm_struct%Etot
  gradient = quick_qm_struct%gradient

if (quick_method%DFT) then
     if(stat%ccycle .le.quick_method%iopt) then
          call deform_dft_grid(quick_dft_grid)
     endif
endif

  status=0
end subroutine dlf_get_gradient

! %%%%%%%%%%%%%%%%%%%%%%%%%%%%%%%%%%%%%%%%%%%%%%%%%%%%%%%%%%%%%%%%%%%%%%
subroutine dlf_get_hessian(nvar,coords,hessian,status)
  !  get the hessian at a given geometry
  use driver_parameter_module
  use dlf_parameter_module
!  use allmod
!  use quick_cshell_gradient_module, only: cshell_gradient
  !use vib_pot
  implicit none
  integer   ,intent(in)    :: nvar
  real(rk)  ,intent(in)    :: coords(nvar)
  real(rk)  ,intent(out)   :: hessian(nvar,nvar)
  integer   ,intent(out)   :: status
  real(rk) :: acoords(3,nvar/3),r,svar,svar2
  integer  :: posi,posj,iat,jat,m,n
  ! variables for Mueller-Brown potential
  !real(rk) :: x,y
  integer  :: icount
  ! variables non-cont. diff. potential
  real(rk) :: t
  logical :: failed = .false. 
! **********************************************************************
  hessian(:,:)=0.D0
  status = 1

    acoords=reshape(coords,(/3,nvar/3/))
    do iat=1,nvar/3
      do jat=iat+1,nvar/3
        r=sum((acoords(:,iat)-acoords(:,jat))**2)
        ! Lennard-Jones Potential
        svar = 96.D0*epsilon * (7.D0*sigma**12/r**8-2.D0*sigma**6/r**5) ! coeffof x1x2
        svar2= epsilon * (-2.D0*sigma**12/r**7+sigma**6/r**4) ! for x1x1
        posi=(iat-1)*3+1
        posj=(jat-1)*3+1
        ! off-diag
        hessian(posi,posi+1)  =hessian(posi,posi+1)  + svar *(acoords(1,iat)-acoords(1,jat)) * (acoords(2,iat)-acoords(2,jat))
        hessian(posi,posi+2)  =hessian(posi,posi+2)  + svar *(acoords(1,iat)-acoords(1,jat)) * (acoords(3,iat)-acoords(3,jat))
        hessian(posi+1,posi)  =hessian(posi+1,posi)  + svar *(acoords(2,iat)-acoords(2,jat)) * (acoords(1,iat)-acoords(1,jat))
        hessian(posi+1,posi+2)=hessian(posi+1,posi+2)+ svar *(acoords(2,iat)-acoords(2,jat)) * (acoords(3,iat)-acoords(3,jat))
        hessian(posi+2,posi)  =hessian(posi+2,posi)  + svar *(acoords(3,iat)-acoords(3,jat)) * (acoords(1,iat)-acoords(1,jat))
        hessian(posi+2,posi+1)=hessian(posi+2,posi+1)+ svar *(acoords(3,iat)-acoords(3,jat)) * (acoords(2,iat)-acoords(2,jat))

        do m=0,2
          do n=0,2
            if(m==n) cycle
  hessian(posi+m,posj+n)=hessian(posi+m,posj+n)- svar *(acoords(M+1,iat)-acoords(M+1,jat)) * (acoords(N+1,iat)-acoords(N+1,jat))
  hessian(posj+m,posi+n)=hessian(posj+m,posi+n)- svar *(acoords(M+1,iat)-acoords(M+1,jat)) * (acoords(N+1,iat)-acoords(N+1,jat))
          end do
        end do
        ! Diag for different atoms ...
        do m=0,2
          hessian(posi+m,posj+m)=hessian(posi+m,posj+m) -24.D0*(svar2+1.D0/24.D0*svar* (acoords(m+1,iat)-acoords(M+1,jat))**2)
          hessian(posj+m,posi+m)=hessian(posj+m,posi+m) -24.D0*(svar2+1.D0/24.D0*svar* (acoords(m+1,iat)-acoords(M+1,jat))**2)
        end do

        hessian(posj,posj+1)  =hessian(posj,posj+1)  + svar * (acoords(1,iat)-acoords(1,jat)) * (acoords(2,iat)-acoords(2,jat))
        hessian(posj,posj+2)  =hessian(posj,posj+2)  + svar * (acoords(1,iat)-acoords(1,jat)) * (acoords(3,iat)-acoords(3,jat))
        hessian(posj+1,posj)  =hessian(posj+1,posj)  + svar * (acoords(2,iat)-acoords(2,jat)) * (acoords(1,iat)-acoords(1,jat))
        hessian(posj+1,posj+2)=hessian(posj+1,posj+2)+ svar * (acoords(2,iat)-acoords(2,jat)) * (acoords(3,iat)-acoords(3,jat))
        hessian(posj+2,posj)  =hessian(posj+2,posj)  + svar * (acoords(3,iat)-acoords(3,jat)) * (acoords(1,iat)-acoords(1,jat))
        hessian(posj+2,posj+1)=hessian(posj+2,posj+1)+ svar * (acoords(3,iat)-acoords(3,jat)) * (acoords(2,iat)-acoords(2,jat))
        ! diag
        hessian(posi,posi)    =hessian(posi,posi)    + 24.D0*(svar2+1.D0/24.D0*svar* (acoords(1,iat)-acoords(1,jat))**2)
        hessian(posi+1,posi+1)=hessian(posi+1,posi+1)+ 24.D0*(svar2+1.D0/24.D0*svar* (acoords(2,iat)-acoords(2,jat))**2)
        hessian(posi+2,posi+2)=hessian(posi+2,posi+2)+ 24.D0*(svar2+1.D0/24.D0*svar* (acoords(3,iat)-acoords(3,jat))**2)

        hessian(posj,posj)    =hessian(posj,posj)    + 24.D0*(svar2+1.D0/24.D0*svar* (acoords(1,iat)-acoords(1,jat))**2)
        hessian(posj+1,posj+1)=hessian(posj+1,posj+1)+ 24.D0*(svar2+1.D0/24.D0*svar* (acoords(2,iat)-acoords(2,jat))**2)
        hessian(posj+2,posj+2)=hessian(posj+2,posj+2)+ 24.D0*(svar2+1.D0/24.D0*svar* (acoords(3,iat)-acoords(3,jat))**2)
      end do
    end do
    status=0
  
!  call calcHessian(failed)
!  if (.not. failed) then
!    hessian = quick_qm_struct%hessian
!    status = 0
!  endif 
 
end subroutine dlf_get_hessian

! initialize parameters for the test potentials
subroutine driver_init
  use driver_parameter_module
  implicit none
  real(rk) :: ebarr_
  integer :: icount
  ! assign parameters for MB potential
  ebarr_=0.5D0
  acappar(1)=-200.D0*ebarr_/106.D0
  acappar(2)=-100.D0*ebarr_/106.D0
  acappar(3)=-170.D0*ebarr_/106.D0
  acappar(4)=  15.D0*ebarr_/106.D0
  apar(1)=-1.D0
  apar(2)=-1.D0
  apar(3)=-6.5D0
  apar(4)=0.7D0
  bpar(1)=0.D0
  bpar(2)=0.D0
  bpar(3)=11.D0
  bpar(4)=0.6D0
  cpar(1)=-10.D0
  cpar(2)=-10.D0
  cpar(3)=-6.5D0
  cpar(4)=0.7D0
  x0par(1)=1.D0
  x0par(2)=0.D0
  x0par(3)=-0.5D0
  x0par(4)=-1.D0
  y0par(1)=0.D0
  y0par(2)=0.5D0
  y0par(3)=1.5D0
  y0par(4)=1.D0
  ! parameters for polymul
  dpar(1)=0.D0
  do icount=2,num_dim
    dpar(icount)=1.D-4+(dble(icount-2)/dble(num_dim-2))**2*0.415D0
  end do
end subroutine driver_init

! %%%%%%%%%%%%%%%%%%%%%%%%%%%%%%%%%%%%%%%%%%%%%%%%%%%%%%%%%%%%%%%%%%%%%%
subroutine dlf_put_coords(nvar,mode,energy,coords,iam)
  use dlf_parameter_module
  implicit none
  integer   ,intent(in)    :: nvar
  integer   ,intent(in)    :: mode
  integer   ,intent(in)    :: iam
  real(rk)  ,intent(in)    :: energy
  real(rk)  ,intent(in)    :: coords(nvar)
  integer                  :: iat
! **********************************************************************

! Only do this writing of files if I am the rank-zero processor
  if (iam /= 0) return

  if(mod(nvar,3)==0) then
    !assume coords are atoms
    if(mode==2) then
      open(unit=20,file="tsmode.xyz")
    else
      open(unit=20,file="coords.xyz")
    end if
    write(20,*) nvar/3
    write(20,*) 
    do iat=1,nvar/3
      write(20,'("H ",3f12.7)') coords((iat-1)*3+1:(iat-1)*3+3)
    end do
    close(20)
  else
  end if
end subroutine dlf_put_coords

! %%%%%%%%%%%%%%%%%%%%%%%%%%%%%%%%%%%%%%%%%%%%%%%%%%%%%%%%%%%%%%%%%%%%%%
subroutine dlf_error()
  implicit none
! **********************************************************************
  call dlf_mpi_abort() ! only necessary for a parallel build;
                       ! can be present for a serial build
  call exit(1)
end subroutine dlf_error

! %%%%%%%%%%%%%%%%%%%%%%%%%%%%%%%%%%%%%%%%%%%%%%%%%%%%%%%%%%%%%%%%%%%%%%
subroutine dlf_update()
  implicit none
! **********************************************************************
  ! only a dummy routine here.
end subroutine dlf_update


subroutine dlf_get_multistate_gradients(nvar,coords,energy,gradient,iimage,status)
  ! only a dummy routine up to now
  ! for conical intersection search
  use dlf_parameter_module
  implicit none
  integer   ,intent(in)    :: nvar
  integer   ,intent(in)    :: coords(nvar)
  real(rk)  ,intent(in)    :: energy(2)
  real(rk)  ,intent(in)    :: gradient(nvar,2)
  integer   ,intent(in)    :: iimage
  integer   ,intent(in)    :: status
end subroutine dlf_get_multistate_gradients


! %%%%%%%%%%%%%%%%%%%%%%%%%%%%%%%%%%%%%%%%%%%%%%%%%%%%%%%%%%%%%%%%%%%%%%
subroutine dlf_put_procinfo(dlf_nprocs, dlf_iam, dlf_global_comm)

  implicit none

  integer, intent(in) :: dlf_nprocs ! total number of processors
  integer, intent(in) :: dlf_iam ! my rank, from 0, in mpi_comm_world
  integer, intent(in) :: dlf_global_comm ! world-wide communicator
! **********************************************************************

!!! variable in the calling program = corresponding dummy argument

end subroutine dlf_put_procinfo


! %%%%%%%%%%%%%%%%%%%%%%%%%%%%%%%%%%%%%%%%%%%%%%%%%%%%%%%%%%%%%%%%%%%%%%
subroutine dlf_get_procinfo(dlf_nprocs, dlf_iam, dlf_global_comm)

  implicit none

  integer :: dlf_nprocs ! total number of processors
  integer :: dlf_iam ! my rank, from 0, in mpi_comm_world
  integer :: dlf_global_comm ! world-wide communicator
! **********************************************************************

!!! dummy argument = corresponding variable in the calling program

end subroutine dlf_get_procinfo


! %%%%%%%%%%%%%%%%%%%%%%%%%%%%%%%%%%%%%%%%%%%%%%%%%%%%%%%%%%%%%%%%%%%%%%
subroutine dlf_put_taskfarm(dlf_ntasks, dlf_nprocs_per_task, dlf_iam_in_task, &
                        dlf_mytask, dlf_task_comm, dlf_ax_tasks_comm)

  implicit none

  integer, intent(in) :: dlf_ntasks          ! number of taskfarms
  integer, intent(in) :: dlf_nprocs_per_task ! no of procs per farm
  integer, intent(in) :: dlf_iam_in_task     ! my rank, from 0, in my farm
  integer, intent(in) :: dlf_mytask          ! rank of my farm, from 0
  integer, intent(in) :: dlf_task_comm       ! communicator within each farm
  integer, intent(in) :: dlf_ax_tasks_comm   ! communicator involving the 
                                             ! i-th proc from each farm
! **********************************************************************

!!! variable in the calling program = corresponding dummy argument 

end subroutine dlf_put_taskfarm


! %%%%%%%%%%%%%%%%%%%%%%%%%%%%%%%%%%%%%%%%%%%%%%%%%%%%%%%%%%%%%%%%%%%%%%
subroutine dlf_get_taskfarm(dlf_ntasks, dlf_nprocs_per_task, dlf_iam_in_task, &
                        dlf_mytask, dlf_task_comm, dlf_ax_tasks_comm)

  implicit none

  integer :: dlf_ntasks          ! number of taskfarms
  integer :: dlf_nprocs_per_task ! no of procs per farm
  integer :: dlf_iam_in_task     ! my rank, from 0, in my farm
  integer :: dlf_mytask          ! rank of my farm, from 0
  integer :: dlf_task_comm       ! communicator within each farm
  integer :: dlf_ax_tasks_comm   ! communicator involving the
                                 ! i-th proc from each farm
! **********************************************************************

!!! dummy argument = corresponding variable in the calling program

end subroutine dlf_get_taskfarm


! %%%%%%%%%%%%%%%%%%%%%%%%%%%%%%%%%%%%%%%%%%%%%%%%%%%%%%%%%%%%%%%%%%%%%%
subroutine dlf_output(dum_stdout, dum_stderr)
  use dlf_parameter_module, only: rk
  use dlf_global, only: glob,stderr,stdout,keep_alloutput
  implicit none
  integer :: dum_stdout
  integer :: dum_stderr
  integer :: ierr
  logical :: topened
  character(len=10) :: suffix

! sort out output units; particularly important on multiple processors
 
! set unit numbers for main output and error messages
  if (dum_stdout >= 0) stdout = dum_stdout 
  if (dum_stderr >= 0) stderr = dum_stderr

  if (glob%iam /= 0) then
     inquire(unit=stdout, opened=topened, iostat=ierr)
     if (topened .and. ierr == 0) close(stdout)
     if (keep_alloutput) then ! hardwired in dlf_global_module.f90
        write(suffix,'(i10)') glob%iam
        open(unit=stdout,file='output.proc'//trim(adjustl(suffix)))
     else
        open(unit=stdout,file='/dev/null')
     end if
  endif

  if (glob%nprocs > 1) then
     ! write some info on the parallelization
     write(stdout,'(1x,a,i10,a)')"I have rank ",glob%iam," in mpi_comm_world"
     write(stdout,'(1x,a,i10)')"Total number of processors = ",glob%nprocs
     if (keep_alloutput) then
        write(stdout,'(1x,a)')"Keeping output from all processors"
     else
        write(stdout,'(1x,a)')"Not keeping output from processors /= 0"
     end if
  end if

end subroutine dlf_output<|MERGE_RESOLUTION|>--- conflicted
+++ resolved
@@ -362,18 +362,6 @@
   if (quick_method%analgrad) then
      if (quick_method%UNRST) then
         CALL uscf_gradient
-<<<<<<< HEAD
-!        if (.not. quick_method%uscf_conv .and. .not. quick_method%badscf) then
-!           call dlf_fail(" WARNING: USCF NOT CONVERGED ")
-!           stop 
-!        endif
-     else
-        CALL scf_gradient
-!        if (.not. quick_method%scf_conv .and. .not. quick_method%badscf) then 
-!           call dlf_fail(" WARNING: SCF NOT CONVERGED ")
-!           stop 
-!        endif
-=======
         !if (.not. quick_method%uscf_conv .and. .not. quick_method%badscf) then
         !   call dlf_fail(" WARNING: USCF NOT CONVERGED ")
         !   stop 
@@ -384,7 +372,6 @@
         !   call dlf_fail(" WARNING: SCF NOT CONVERGED ")
         !   stop 
         !endif
->>>>>>> ac1a5546
      endif
   endif
 
