#include "util.fh"
!
!	io.f90
!	new_quick
!
!	Created by Yipu Miao on 7/12/11.
!	Copyright 2011 University of Florida. All rights reserved.
!

!    write and read key and value from unformmatted files


! write one int value to chk file
subroutine wchk_int(chk,key,nvalu,fail)
   implicit none
   integer chk,nvalu,i,j,k,l,fail
   character kline*40,key*(*)

   l=len(key)
   if (l>=40) then
      kline=key(1:40)
   else
      kline(1:l)=key(1:l)
      do k=l+1,40
         kline(k:k)=' '
      enddo
   endif

   fail=0
   do
      read(chk,end=100,err=200)
   enddo
   100  rewind(chk)
   write(chk) '#'//kline(1:40)
   write(chk) 'I '
   write(chk) nvalu
   fail=1
   return
   200  return

end


! read one int value from chk file
subroutine rchk_int(chk,key,nvalu,fail)
   implicit none
   integer chk,nvalu,i,j,k,l,num,fail
   character kline*40,ktype*2,line*41,key*(*)

   l=len(key)
   if (l>=40) then
      kline=key(1:40)
   else
      kline(1:l)=key(1:l)
      do k=l+1,40
         kline(k:k)=' '
      enddo
   endif

   fail=0
   rewind(chk)
   do
      read(chk,end=100,err=120) line
      if (line(1:1).ne.'#') cycle
      if (index(line,kline)==0) cycle
      read(chk,end=100,err=100) ktype
      if (ktype(1:1).ne.'I') exit
      read(chk,end=100,err=100) nvalu
      fail=1
      exit
   120    continue
   enddo

   100  return

end


! write one real value to chk file
subroutine wchk_real(chk,key,rvalu,fail)
   implicit none
   integer chk,i,j,k,l,fail
   character kline*40,key*(*)
   real*4 rvalu

   l=len(key)
   if (l>=40) then
      kline=key(1:40)
   else
      kline(1:l)=key(1:l)
      do k=l+1,40
         kline(k:k)=' '
      enddo
   endif

   fail=0
   do
      read(chk,end=100,err=200)
   enddo

   100  write(chk) '#'//kline(1:40)
   write(chk) 'r '
   write(chk) rvalu
   fail=1
   200  return

end


! read one real value from chk file
subroutine rchk_real(chk,key,rvalu,fail)
   implicit none
   integer chk,nvalu,i,j,k,l,num,fail
   character kline*40,ktype*2,line*41,key*(*)
   real*4 rvalu

   l=len(key)
   if (l>=40) then
      kline=key(1:40)
   else
      kline(1:l)=key(1:l)
      do k=l+1,40
         kline(k:k)=' '
      enddo
   endif

   fail=0
   rewind(chk)
   do
      read(chk,end=100,err=120) line
      if (line(1:1).ne.'#') cycle
      if (index(line,kline)==0) cycle
      read(chk,end=100,err=100) ktype
      if (ktype(1:1).ne.'r') exit
      read(chk,end=100,err=100) rvalu
      fail=1
      exit
   120    continue
   enddo

   100  return

end


! write one double value to chk file
subroutine wchk_double(chk,key,dvalu,fail)
   implicit none
   integer chk,i,j,k,l,fail
   character kline*40,key*(*)
   real*8 dvalu

   l=len(key)
   if (l>=40) then
      kline=key(1:40)
   else
      kline(1:l)=key(1:l)
      do k=l+1,40
         kline(k:k)=' '
      enddo
   endif

   fail=0
   do
      read(chk,end=100,err=200)
   enddo

   100  write(chk) '#'//kline(1:40)
   write(chk) 'R '
   write(chk) dvalu
   fail=1
   200  return

end


! read one double value from chk file
subroutine rchk_double(chk,key,dvalu,fail)
   implicit none
   integer chk,nvalu,i,j,k,l,num,fail
   character kline*40,ktype*2,line*41,key*(*)
   real*8 dvalu

   l=len(key)
   if (l>=40) then
      kline=key(1:40)
   else
      kline(1:l)=key(1:l)
      do k=l+1,40
         kline(k:k)=' '
      enddo
   endif

   fail=0
   rewind(chk)
   do
      read(chk,end=100,err=120) line
      if (line(1:1).ne.'#') cycle
      if (index(line,kline)==0) cycle
      read(chk,end=100,err=100) ktype
      if (ktype(1:1).ne.'R') exit
      read(chk,end=100,err=100) dvalu
      fail=1
      exit
   120    continue
   enddo

   100  return

end


! write one int array to chk file
subroutine wchk_iarray(chk,key,x,y,z,dim,fail)
   implicit none
   integer chk,x,y,z,i,j,k,l,fail
   integer dim(x,y,z)
   character kline*40,key*(*)

   l=len(key)
   if (l>=40) then
      kline=key(1:40)
   else
      kline(1:l)=key(1:l)
      do k=l+1,40
         kline(k:k)=' '
      enddo
   endif

   fail=0
   do
      read(chk,end=100,err=200)
   enddo

   100  write(chk) '#'//kline(1:40)
   write(chk) 'II'
   write(chk) x*y*z
   write(chk) (((dim(i,j,k),i=1,x),j=1,y),k=1,z)
   fail=1
   200  return

end


! read one int array from chk file
subroutine rchk_iarray(chk,key,x,y,z,dim,fail)
   implicit none
   integer chk,x,y,z,i,j,k,l,fail
   integer num
   integer dim(x,y,z),dim_t(2*x,2*y,2*z)
   character kline*40,ktype*2,line*41,key*(*)

   l=len(key)
   if (l>=40) then
      kline=key(1:40)
   else
      kline(1:l)=key(1:l)
      do k=l+1,40
         kline(k:k)=' '
      enddo
   endif

   fail=0
   rewind(chk)
   do
      read(chk,end=100,err=120) line
      if (line(1:1).ne.'#') cycle
      if (index(line,kline)==0) cycle
      read(chk,end=100,err=100) ktype
      if (ktype.ne.'II') exit
      read(chk,end=100,err=100) num
      if (num.ne.x*y*z) exit
      read(chk,end=100,err=100) (((dim_t(i,j,k),i=1,2*x-1),j=1,2*y-1),k=1,2*z-1)
      !	 read(chk,end=100,err=100) (((dim(i,j,k),i=1,x),j=1,y-1),k=1,z)

      fail=1
      exit
   120    continue
   enddo

   do i=1,x
      do j=1,y
         do k=1,z
            dim(i,1,1)=dim_t(2*i-1,2*j-1,2*k-1)
         enddo
      enddo
   enddo

   100  return

end


! write one real array to chk file
subroutine wchk_rarray(chk,key,x,y,z,dim,fail)
   implicit none
   integer chk,x,y,z,i,j,k,l,fail
   real*4 dim(x,y,z)
   character kline*40,key*(*)

   l=len(key)
   if (l>=40) then
      kline=key(1:40)
   else
      kline(1:l)=key(1:l)
      do k=l+1,40
         kline(k:k)=' '
      enddo
   endif

   fail=0
   do
      read(chk,end=100,err=200)
   enddo

   100  write(chk) '#'//kline(1:40)
   write(chk) 'rr'
   write(chk) x*y*z
   write(chk) (((dim(i,j,k),i=1,x),j=1,y),k=1,z)
   fail=1
   200  return

end


! read one real array from chk file
subroutine rchk_rarray(chk,key,x,y,z,dim,fail)
   implicit none
   integer chk,x,y,z,i,j,k,l,num,fail
   real*4 dim(x,y,z)
   character kline*40,ktype*2,line*41,key*(*)

   l=len(key)
   if (l>=40) then
      kline=key(1:40)
   else
      kline(1:l)=key(1:l)
      do k=l+1,40
         kline(k:k)=' '
      enddo
   endif

   fail=0
   rewind(chk)
   do
      read(chk,end=100,err=120) line
      if (line(1:1).ne.'#') cycle
      if (index(line,kline)==0) cycle
      read(chk,end=100,err=100) ktype
      if (ktype.ne.'rr') exit
      read(chk,end=100,err=100) num
      if (num.ne.x*y*z) exit
      read(chk,end=100,err=100) (((dim(i,j,k),i=1,x),j=1,y),k=1,z)
      fail=1
      exit
   120    continue
   enddo

   100  return

end

! write one double array to chk file
subroutine wchk_darray(chk,key,x,y,z,dim,fail)
   implicit none
   integer chk,x,y,z,i,j,k,l,fail
   real*8 dim(x,y,z)
   character kline*40,key*(*)

   l=len(key)
   if (l>=40) then
      kline=key(1:40)
   else
      kline(1:l)=key(1:l)
      do k=l+1,40
         kline(k:k)=' '
      enddo
   endif

!   fail=0
!   do
!      read(chk,end=100,err=200)
!   enddo
<<<<<<< HEAD
!
=======

>>>>>>> de04a404
!   100  rewind(chk)
   write(chk) '#'//kline(1:40)
   write(chk) 'RR'
   write(chk) x*y*z
   write(chk) (((dim(i,j,k),i=1,x),j=1,y),k=1,z)
!   fail=1
!   200  return
   return

end


! read one double array from chk file
subroutine rchk_darray(chk,key,x,y,z,dim,fail)
   implicit none
   integer chk,x,y,z,i,j,k,l,num,fail
   real*8 dim(x,y,z)
   character kline*40,ktype*2,line*41,key*(*)

   l=len(key)
   if (l>=40) then
      kline=key(1:40)
   else
      kline(1:l)=key(1:l)
      do k=l+1,40
         kline(k:k)=' '
      enddo
   endif

   fail=0
   rewind(chk)
   do
      read(chk,end=100,err=120) line
      if (line(1:1).ne.'#') cycle
      if (index(line,kline)==0) cycle
      read(chk,end=100,err=100) ktype
      if (ktype.ne.'RR') exit
      read(chk,end=100,err=100) num
      if (num.ne.x*y*z) exit
      read(chk,end=100,err=100) (((dim(i,j,k),i=1,x),j=1,y),k=1,z)
      fail=1
      exit
   120  continue
   enddo

   100  return

end


<|MERGE_RESOLUTION|>--- conflicted
+++ resolved
@@ -381,11 +381,7 @@
 !   do
 !      read(chk,end=100,err=200)
 !   enddo
-<<<<<<< HEAD
-!
-=======
-
->>>>>>> de04a404
+
 !   100  rewind(chk)
    write(chk) '#'//kline(1:40)
    write(chk) 'RR'
