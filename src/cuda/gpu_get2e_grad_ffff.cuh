--- conflicted
+++ resolved
@@ -651,10 +651,7 @@
                           LOC2(DEV_SIM_CHAR_PTR_KLMN,0,JJJ-1,3,DEV_SIM_INT_NBASIS), LOC2(DEV_SIM_CHAR_PTR_KLMN,1,JJJ-1,3,DEV_SIM_INT_NBASIS), LOC2(DEV_SIM_CHAR_PTR_KLMN,2,JJJ-1,3,DEV_SIM_INT_NBASIS), \
                           J, coefAngularL, angularL, smem_char);
 
-<<<<<<< HEAD
-=======
-
->>>>>>> 2257ba84
+
     for (int i = 0; i<numAngularL; i++) {
         for (int j = 0; j<numAngularR; j++) {
 //            if (angularL[i] <= STOREDIM && angularR[j] <= STOREDIM) {
@@ -1470,11 +1467,6 @@
                                     QUICKDouble Ybbx, Ybby, Ybbz;
                                     QUICKDouble Yccx, Yccy, Yccz;
 
-<<<<<<< HEAD
-=======
-
-
->>>>>>> 2257ba84
 
                                     hrrwholegrad2_ffff
                                     (&Yaax, &Yaay, &Yaaz, \
@@ -1486,11 +1478,6 @@
                                                   RAx, RAy, RAz, RBx, RBy, RBz, \
                                                   RCx, RCy, RCz, RDx, RDy, RDz, smem_int, smem_int_ptr, smem_dbl_ptr, smem_char_ptr, smem_char);
 
-<<<<<<< HEAD
-=======
-#if defined int_spdf3 || defined int_spdf4
-#endif                                    
->>>>>>> 2257ba84
                                     QUICKDouble constant = 0.0 ;
                                     
 #ifdef OSHELL
