/*
  !---------------------------------------------------------------------!
  ! Written by Madu Manathunga on 04/29/2020                            !
  !                                                                     ! 
  ! Copyright (C) 2020-2021 Merz lab                                    !
  ! Copyright (C) 2020-2021 Götz lab                                    !
  !                                                                     !
  ! This Source Code Form is subject to the terms of the Mozilla Public !
  ! License, v. 2.0. If a copy of the MPL was not distributed with this !
  ! file, You can obtain one at http://mozilla.org/MPL/2.0/.            !
  !_____________________________________________________________________!

  !---------------------------------------------------------------------!
  ! This source file contains methods required for QUICK multi GPU      !
  ! implementation. Additional changes have been made in the gpu_type.h !
  ! where we define variables holding device information.               !
  !                                                                     ! 
  !---------------------------------------------------------------------!
*/

#ifdef CUDA_MPIV

#include "string.h"

//-----------------------------------------------
// Query the availability of devices.
//-----------------------------------------------

extern "C" void mgpu_query_(int* mpisize, int *mpirank, int *mgpu_id)
{

    int gpuCount = 0;           // Total number of cuda devices available
    size_t minMem = 8000000000; // Threshold  memory (in bytes) for device selection criteria
    cudaError_t status;

    status = cudaGetDeviceCount(&gpuCount);

    if(gpuCount == 0){
        printf("Error: Process %d couldnt find a GPU. Make sure there are enough plugged in GPUs. \n", *mpirank);
        cudaDeviceReset();
        exit(-1);
    }/*else if(gpuCount < *mpisize){
        printf("Error: Number of launched processes is greater than the available number of GPUs. Please relaunch with lower number of processes. \n");
        cudaDeviceReset();
        exit(-1);
    }*/

    int devID = *mpirank % gpuCount;
    cudaDeviceProp devProp;
    status = cudaGetDeviceProperties(&devProp, devID); 

    

    if((devProp.major < 3) || (devProp.totalGlobalMem < minMem)){
      printf("Error: GPU assigned for process %d is too old or already in use. \n", *mpirank);
      cudaDeviceReset();
      exit(-1);
    }

    *mgpu_id = devID;

    return;
}

//-----------------------------------------------
// create gpu class
//-----------------------------------------------
void mgpu_startup(int mpirank)
{

#if defined DEBUG || defined DEBUGTIME
    char fname[16];
    sprintf(fname, "debug.cuda.%i", mpirank);    

    debugFile = fopen(fname, "w+");
#endif

    PRINTDEBUGNS("BEGIN TO WARM UP")

    gpu = new gpu_type;

    gpu -> timer = new gpu_timer_type;
    gpu -> timer -> t_2elb = 0.0;
    gpu -> timer -> t_xclb = 0.0;
    gpu -> timer -> t_xcrb = 0.0;

#if defined DEBUG || defined DEBUGTIME
    gpu->debugFile = debugFile;
#endif

    PRINTDEBUG("CREATE NEW GPU")
}

//-----------------------------------------------
// Finalize the devices
//-----------------------------------------------
extern "C" void mgpu_shutdown_(void)
{ 

    PRINTDEBUG("BEGIN TO SHUTDOWN DEVICES")

    delete gpu -> timer;
    delete gpu;
    cudaDeviceReset();

    PRINTDEBUGNS("END DEVICE SHUTDOWN")    

#if defined DEBUG || defined DEBUGTIME
    fclose(debugFile);
#endif

}
//-----------------------------------------------
// Initialize the devices
//-----------------------------------------------
extern "C" void mgpu_init_(int *mpirank, int *mpisize, int *device)
{

    cudaError_t status;
    cudaDeviceProp deviceProp;

    // Each node starts up GPUs
    mgpu_startup(*mpirank);

    PRINTDEBUG("BEGIN MULTI GPU INITIALIZATION")

    gpu -> mpirank = *mpirank;
    gpu -> mpisize = *mpisize;
    gpu -> gpu_dev_id = *device;

#ifdef DEBUG
    fprintf(gpu->debugFile,"mpirank %i mpisize %i dev_id %i \n", *mpirank, *mpisize, *device);
#endif

    status = cudaSetDevice(gpu -> gpu_dev_id);
    cudaGetDeviceProperties(&deviceProp, gpu -> gpu_dev_id);
    PRINTERROR(status, "cudaSetDevice gpu_init failed!");
    cudaDeviceSynchronize();

    cudaDeviceSetCacheConfig(cudaFuncCachePreferL1);

    size_t val;

    cudaDeviceGetLimit(&val, cudaLimitStackSize);
#ifdef DEBUG
    fprintf(gpu->debugFile,"mpirank: %i Stack size limit:    %zu\n", gpu -> mpirank,val);
#endif

    cudaDeviceGetLimit(&val, cudaLimitPrintfFifoSize);
#ifdef DEBUG
    fprintf(gpu->debugFile,"mpirank: %i Printf fifo limit:   %zu\n", gpu -> mpirank,val);
#endif

    cudaDeviceGetLimit(&val, cudaLimitMallocHeapSize);
#ifdef DEBUG
    fprintf(gpu->debugFile,"mpirank: %i Heap size limit:     %zu\n", gpu -> mpirank,val);
#endif

    cudaDeviceSetLimit(cudaLimitStackSize, 8192);

    cudaDeviceGetLimit(&val, cudaLimitStackSize);
#ifdef DEBUG
    fprintf(gpu->debugFile,"mpirank: %i New Stack size limit:    %zu\n", gpu -> mpirank,val);
#endif

    gpu->blocks = deviceProp.multiProcessorCount;

    gpu -> sm_version               = SM_2X;
    gpu -> threadsPerBlock          = SM_2X_THREADS_PER_BLOCK;
    gpu -> twoEThreadsPerBlock      = SM_2X_2E_THREADS_PER_BLOCK;
    gpu -> XCThreadsPerBlock        = SM_2X_XC_THREADS_PER_BLOCK;
    gpu -> gradThreadsPerBlock      = SM_2X_GRAD_THREADS_PER_BLOCK;

    PRINTDEBUG("FINISH MULTI GPU INITIALIZATION")

    return;
}

//--------------------------------------------------------
// Method to distribute sorted shell information among nodes  
//--------------------------------------------------------
void mgpu_eri_greedy_distribute(){

    // Total number of items to distribute
    int nitems=gpu->gpu_cutoff->sqrQshell;

    // Array to store total number of items each core would have
    int tot_pcore[gpu->mpisize];

    // Save shell indices for each core
    int2 mpi_qidx[gpu->mpisize][nitems];

    // Keep track of primitive count
    int2 mpi_pidx[gpu->mpisize][nitems];

    // Save a set of flags unique to each core, these will be uploaded 
    // to GPU by responsible cores
    char mpi_flags[gpu->mpisize][nitems];

    // Keep track of shell type
    int2 qtypes[gpu->mpisize][nitems];

    // Keep track of total primitive value of each core
    int tot_pval[gpu->mpisize]; 

    // Keep track of how many shell types each core has
    // ss, sp, sd, ps, pp, pd, dd, dp, dd
    int qtype_pcore[gpu->mpisize][16];

    //set arrays to zero
    memset(tot_pcore,0, sizeof(int)*gpu->mpisize);
    memset(mpi_qidx,0,sizeof(int2)*gpu->mpisize*nitems);
    memset(mpi_pidx,0,sizeof(int2)*gpu->mpisize*nitems);
    memset(mpi_flags,0,sizeof(char)*gpu->mpisize*nitems);
    memset(qtypes,0,sizeof(int2)*gpu->mpisize*nitems);
    memset(tot_pval,0,sizeof(int)*gpu->mpisize);
    memset(qtype_pcore,0,sizeof(int2)*gpu->mpisize*16);

#ifdef DEBUG
    fprintf(gpu->debugFile," Greedy distribute sqrQshells= %i number of GPUs= %i \n", nitems, gpu->mpisize);
#endif

    int q1_idx, q2_idx, q1, q2, p1, p2, psum, minp, min_core;
    // Helps to store shell types per each core
    int a=0;

    // Sort s,p,d for the time being, increase the value by one to facilitate sorting
    for(int q1_typ=0; q1_typ<4; q1_typ++){
        for(int q2_typ=0; q2_typ<4; q2_typ++){

            //Go through items
            for (int i = 0; i<nitems; i++) {  

                // Get the shell type
                q1     = gpu->gpu_basis->sorted_Qnumber->_hostData[gpu->gpu_cutoff->sorted_YCutoffIJ ->_hostData[i].x];
                q2     = gpu->gpu_basis->sorted_Qnumber->_hostData[gpu->gpu_cutoff->sorted_YCutoffIJ ->_hostData[i].y];
 
                // Check if the picked shell types match currently interested shell types              
                if(q1 == q1_typ && q2 == q2_typ){
                    
                    // Find out the core with least number of primitives of the current shell types
                    min_core = 0;       // Assume master has the lowest number of primitives
                    minp = tot_pval[0]; // Set master's primitive count as the lowest
                    for(int impi=0; impi<gpu->mpisize;impi++){
                        if(minp > tot_pval[impi]){
                            minp = tot_pval[impi];
                            min_core = impi;
                        }
                    }

                    // Store the primitive value in the total primitive value counter
                    p1 = gpu->gpu_basis->kprim->_hostData[gpu->gpu_basis->sorted_Q->_hostData[gpu->gpu_cutoff->sorted_YCutoffIJ ->_hostData[i].x]];
                    p2 = gpu->gpu_basis->kprim->_hostData[gpu->gpu_basis->sorted_Q->_hostData[gpu->gpu_cutoff->sorted_YCutoffIJ ->_hostData[i].y]]; 
                    psum=p1+p2;
                    tot_pval[min_core] += psum;

                    //Get the q indices  
                    q1_idx = gpu->gpu_basis->sorted_Q->_hostData[gpu->gpu_cutoff->sorted_YCutoffIJ ->_hostData[i].x];                    
                    q2_idx = gpu->gpu_basis->sorted_Q->_hostData[gpu->gpu_cutoff->sorted_YCutoffIJ ->_hostData[i].y];

                    //Assign the indices for corresponding core
                    mpi_qidx[min_core][tot_pcore[min_core]].x = q1_idx;
                    mpi_qidx[min_core][tot_pcore[min_core]].y = q2_idx;

                    // Save the flag
                    mpi_flags[min_core][i] = 1;

                    // Store shell types for debugging
                    qtype_pcore[min_core][a] +=1;
                    
                    //Store primitve number for debugging
                    mpi_pidx[min_core][tot_pcore[min_core]].x = p1;
                    mpi_pidx[min_core][tot_pcore[min_core]].y = p2;

                    // Store the Qshell type for debugging
                    qtypes[min_core][tot_pcore[min_core]].x = q1;
                    qtypes[min_core][tot_pcore[min_core]].y = q2;                    
                   
                    // Increase the counter for minimum core
                    tot_pcore[min_core] += 1;
                }                
            }

            // Reset the primitive counter for current shell type 
            memset(tot_pval,0,sizeof(int)*gpu->mpisize);
            a++;
        }
    }

#ifdef DEBUG
    // Print information for debugging
    for(int impi=0; impi<gpu->mpisize; impi++){
        for(int icount=0; icount<tot_pcore[impi]; icount++){
            fprintf(gpu->debugFile," Greedy Distribute GPU: %i Qindex= %i %i Qtype= %i %i Prim= %i %i \n ",impi, mpi_qidx[impi][icount].x, mpi_qidx[impi][icount].y, \
            qtypes[impi][icount].x, qtypes[impi][icount].y, mpi_pidx[impi][icount].x, mpi_pidx[impi][icount].y);
        }
    }

    for(int impi=0; impi<gpu->mpisize;impi++){
        fprintf(gpu->debugFile," Greedy Distribute GPU: %i ss= %i sp= %i sd= %i sf= %i ps= %i pp= %i pd= %i pf= %i ds= %i dp= %i dd= %i df= %i fs= %i fp=%i fd=%i ff=%i \n",impi, qtype_pcore[impi][0], \
        qtype_pcore[impi][1], qtype_pcore[impi][2], qtype_pcore[impi][3], qtype_pcore[impi][4], qtype_pcore[impi][5], \
        qtype_pcore[impi][6], qtype_pcore[impi][7], qtype_pcore[impi][8], qtype_pcore[impi][9], qtype_pcore[impi][10],\
        qtype_pcore[impi][11], qtype_pcore[impi][12], qtype_pcore[impi][13], qtype_pcore[impi][14], qtype_pcore[impi][15]);
    }

    fprintf(gpu->debugFile," Greedy Distribute GPU: %i Total shell pairs for this GPU= %i \n", gpu -> mpirank, tot_pcore[gpu -> mpirank]);
#endif

    // Upload the flags to GPU
    gpu -> gpu_basis -> mpi_bcompute = new cuda_buffer_type<char>(nitems);

    memcpy(gpu -> gpu_basis -> mpi_bcompute -> _hostData, &mpi_flags[gpu->mpirank][0], sizeof(char)*nitems);

    gpu -> gpu_basis -> mpi_bcompute -> Upload();
    gpu -> gpu_sim.mpi_bcompute  = gpu -> gpu_basis -> mpi_bcompute  -> _devData;

}

//--------------------------------------------------------
// Function to distribute XC quadrature bins among nodes. 
// Method 1: Naively distribute packed bins. 
//--------------------------------------------------------
/*void mgpu_xc_naive_distribute(){

    // due to grid point packing, npoints is always a multiple of bin_size
    int nbins    = gpu -> gpu_xcq -> nbins;
    int bin_size = gpu -> gpu_xcq -> bin_size;

#ifdef DEBUG
    fprintf(gpu->debugFile," XC Greedy Distribute GPU: %i nbins= %i bin_size= %i \n", gpu->mpirank, nbins, bin_size);
#endif

    // array to keep track of how many bins per core
    int bins_pcore[gpu->mpisize];

    memset(bins_pcore,0, sizeof(int)*gpu->mpisize);

    int dividend  = (int) (nbins/gpu->mpisize);  
    int remainder = nbins - (dividend * gpu->mpisize);

#ifdef DEBUG
    fprintf(gpu->debugFile," XC Greedy Distribute GPU: %i dividend= %i remainder= %i \n", gpu->mpirank, dividend, remainder);
#endif

    for(int i=0; i< gpu->mpisize; i++){
        bins_pcore[i] = dividend;
    }

#ifdef DEBUG
    fprintf(gpu->debugFile," XC Greedy Distribute GPU: %i bins_pcore[0]= %i bins_pcore[1]= %i \n", gpu->mpirank, bins_pcore[0], bins_pcore[1]);
#endif

    // distribute the remainder among cores
    int cremainder = remainder;
    for(int i=0; i<remainder; i+=gpu->mpisize ){
        for(int j=0; j< gpu->mpisize; j++){
            bins_pcore[j] += 1;
            cremainder--;

            if(cremainder < 1) {
                break;
            }
        } 
    }

#ifdef DEBUG
    fprintf(gpu->debugFile," XC Greedy Distribute GPU: %i bins_pcore[0]= %i bins_pcore[1]= %i \n", gpu->mpirank, bins_pcore[0], bins_pcore[1]);
#endif

    // compute lower and upper grid point limits
    int xcstart, xcend, count;
    count = 0;

    if(gpu->mpirank == 0){
        xcstart = 0;
        xcend   = bins_pcore[gpu->mpirank] * bin_size;
    }else{

#ifdef DEBUG
    fprintf(gpu->debugFile," XC Greedy Distribute GPU: %i setting borders.. \n", gpu -> mpirank);
#endif

        for(int i=0; i < gpu->mpirank; i++){
            count += bins_pcore[i];
#ifdef DEBUG
    fprintf(gpu->debugFile," XC Greedy Distribute GPU: %i count= %i \n", gpu -> mpirank, count);
#endif
        }
     
        xcstart = count * bin_size;
        xcend   = (count + bins_pcore[gpu->mpirank]) * bin_size;
#ifdef DEBUG
    fprintf(gpu->debugFile," XC Greedy Distribute GPU: %i start and end points= %i %i \n", gpu -> mpirank, xcstart, xcend);
#endif

    }

    gpu -> gpu_sim.mpi_xcstart = xcstart;
    gpu -> gpu_sim.mpi_xcend   = xcend;

#ifdef DEBUG
    // print information for debugging

    for(int i=0; i<gpu->mpisize; i++){
        fprintf(gpu->debugFile," XC Greedy Distribute GPU: %i number of bins for gpu %i = %i \n", gpu -> mpirank, i, bins_pcore[i]);
    }

    fprintf(gpu->debugFile," XC Greedy Distribute GPU: %i start and end points= %i %i \n", gpu -> mpirank, xcstart, xcend);

    fprintf(gpu->debugFile," XC Greedy Distribute GPU: %i start and end points= %i %i \n", gpu -> mpirank, gpu -> gpu_sim.mpi_xcstart, gpu -> gpu_sim.mpi_xcend);

#endif

}
*/

//--------------------------------------------------------
// Function to distribute XC quadrature points among nodes.  
// Method 2: Consider number of true grid points in 
// each bin during the distribution.
//--------------------------------------------------------
void mgpu_xc_tpbased_greedy_distribute(){

    PRINTDEBUG("BEGIN TO DISTRIBUTE XC GRID POINTS")

    // due to grid point packing, npoints is always a multiple of bin_size
    int nbins    = gpu -> gpu_xcq -> nbins;

#ifdef DEBUG
    fprintf(gpu->debugFile,"GPU: %i nbins= %i \n", gpu->mpirank, nbins);
#endif

    // array to keep track of how many true grid points per bin
    int2 tpoints[nbins];

    // save a set of flags to indicate if a given node should work on a particular bin
    char mpi_xcflags[gpu->mpisize][nbins];

    // array to keep track of how many bins per gpu
    int bins_pcore[gpu->mpisize];

    // array to keep track of how many true grid points per core
    int tpts_pcore[gpu->mpisize];

    // initialize all arrays to zero
    //memset(tpoints,0, sizeof(int)*nbins);
    memset(mpi_xcflags,0, sizeof(char)*nbins*gpu->mpisize);
    memset(bins_pcore,0, sizeof(int)*gpu->mpisize);
    memset(tpts_pcore,0, sizeof(int)*gpu->mpisize);

    // count how many true grid point in each bin and store in tpoints
    for(int i=0; i<nbins; ++i){
        tpoints[i].x=i;
        tpoints[i].y= gpu -> gpu_xcq -> bin_counter -> _hostData[i+1] - gpu -> gpu_xcq -> bin_counter -> _hostData[i];
    }

#ifdef DEBUG
    for(int i=0; i<nbins; i++){
        fprintf(gpu->debugFile,"GPU: %i bin= %i true points= %i \n", gpu->mpirank, i, tpoints[i].y);
    }
#endif

    // sort tpoints array based on the number of true points
    bool swapped;
    int sort_end=nbins-1;
    int2 aux;
    do{
      swapped=false;
      for(int i=0;i<sort_end;++i){
        if(tpoints[i].y < tpoints[i+1].y){
          aux=tpoints[i+1];
          tpoints[i+1]=tpoints[i];
          tpoints[i]=aux;
          swapped=true;
        }
      }
      --sort_end;
    }while(swapped);



    // now distribute the bins considering the total number of true grid points each core would receive 

    int mincore, min_tpts;

    for(int i=0; i<nbins; i++){

        // find out the core with minimum number of true grid points
        mincore  = 0;             // assume master has the lowest number of points
        min_tpts = tpts_pcore[0]; // set master's point count as default

        for(int impi=0; impi< gpu->mpisize; impi++){
            if(min_tpts > tpts_pcore[impi]){
                mincore  = impi;
                min_tpts = tpts_pcore[impi];
            }
        }

        // increase the point counter by the amount in current bin
        tpts_pcore[mincore] += tpoints[i].y;

        // assign the bin to corresponding core        
        mpi_xcflags[mincore][tpoints[i].x] = 1;

    }

    printf(" XC Greedy Distribute GPU: %i number of points for gpu %i = %i \n", gpu -> mpirank, gpu -> mpirank, tpts_pcore[gpu -> mpirank]);

#ifdef DEBUG

    // print information for debugging
    for(int i=0; i<gpu->mpisize; i++){
        fprintf(gpu->debugFile," XC Greedy Distribute GPU: %i number of points for gpu %i = %i \n", gpu -> mpirank, i, tpts_pcore[i]);
    }

#endif

    // upload flags to gpu
    gpu -> gpu_xcq -> mpi_bxccompute = new cuda_buffer_type<char>(nbins);

    memcpy(gpu -> gpu_xcq -> mpi_bxccompute -> _hostData, &mpi_xcflags[gpu->mpirank][0], sizeof(char)*nbins);

    gpu -> gpu_xcq -> mpi_bxccompute -> DeleteGPU();

    PRINTDEBUG("END DISTRIBUTING XC GRID POINTS")

}

//--------------------------------------------------------
// Function to distribute XC quadrature points among nodes.  
// Method 3: Consider the number of true grid point-primitive 
// funtcion product for each bin during the distribution.
//--------------------------------------------------------
void mgpu_xc_pbased_greedy_distribute(){

    PRINTDEBUG("BEGIN TO DISTRIBUTE XC GRID POINTS")

    // due to grid point packing, npoints is always a multiple of bin_size
    int nbins    = gpu -> gpu_xcq -> nbins;

#ifdef DEBUG
    fprintf(gpu->debugFile,"GPU: %i nbins= %i \n", gpu->mpirank, nbins);
#endif

    // array to keep track of how many true grid points per bin
    int tpoints[nbins];

    // array to keep track of how many primitive functions per bin
    int primfpb[nbins];

    // array to keep track of true grid point primitive function product per bin
    int2 ptpf_pb[nbins];

    // save a set of flags to indicate if a given node should work on a particular bin
    char mpi_xcflags[gpu->mpisize][nbins];

    // array to keep track of how many bins per gpu
    int bins_pcore[gpu->mpisize];

    // array to keep track of how many true grid points per gpu
    int tpts_pcore[gpu->mpisize];

    // array to keep track of how many primitive functions per gpu
    int primf_pcore[gpu->mpisize];

    // array to keep track of the true grid point primf product per gpu
    int ptpf_pcore[gpu->mpisize];

   // initialize all arrays to zero
    memset(tpoints,0, sizeof(int)*nbins);
    memset(primfpb,0, sizeof(int)*nbins);
    memset(mpi_xcflags,0, sizeof(char)*nbins*gpu->mpisize);
    memset(bins_pcore,0, sizeof(int)*gpu->mpisize);
    memset(tpts_pcore,0, sizeof(int)*gpu->mpisize);
    memset(primf_pcore,0, sizeof(int)*gpu->mpisize);
    memset(ptpf_pcore,0, sizeof(int)*gpu->mpisize);

    // count how many primitive functions per each bin
    for(int i=0; i<nbins; i++){
        tpoints[i]= gpu -> gpu_xcq -> bin_counter -> _hostData[i+1] - gpu -> gpu_xcq -> bin_counter -> _hostData[i];

        int tot_primfpb=0;
        for(int j=gpu -> gpu_xcq -> basf_locator -> _hostData[i]; j<gpu -> gpu_xcq -> basf_locator -> _hostData[i+1] ; j++){
            for(int k=gpu -> gpu_xcq -> primf_locator -> _hostData[j]; k< gpu -> gpu_xcq -> primf_locator -> _hostData[j+1]; k++){
                tot_primfpb++;
            }
        }

        primfpb[i] = tot_primfpb;
        //printf("bin_id:= %i npoints= %i primf= %i \n", i, tpoints[i], primfpb[i]);
    }

    // compute the number of true grid point - primitive function product per bin
    for(int i=0; i<nbins; i++){
        ptpf_pb[i].x = i;
        ptpf_pb[i].y = tpoints[i] * primfpb[i];
    }

    // sort tpoints array based on the number of true points
    bool swapped;
    int sort_end=nbins-1;
    int2 aux;
    do{
      swapped=false;
      for(int i=0;i<sort_end;++i){
        if(ptpf_pb[i].y < ptpf_pb[i+1].y){
          aux=ptpf_pb[i+1];
          ptpf_pb[i+1]=ptpf_pb[i];
          ptpf_pb[i]=aux;
          swapped=true;
        }
      }
      --sort_end;
    }while(swapped);

#ifdef DEBUG
    for(int i=0; i<nbins; i++){
        fprintf(gpu->debugFile,"GPU: %i bin= %i true points= %i \n", gpu->mpirank, i, tpoints[i]);
    }
#endif

    // now distribute the bins considering the total number of true grid points each core would receive 

    int mincore, min_tpts, min_primf, min_ptpf;

    // distribute bins based on true grid point-primitive function product per bin criteria
    for(int i=0; i<nbins; i++){
        mincore   = 0;
        min_ptpf = ptpf_pcore[0];

        for(int impi=0; impi< gpu->mpisize; impi++){
            if(min_ptpf > ptpf_pcore[impi]){
                mincore  = impi;
                min_ptpf = ptpf_pcore[impi];
            }
        }

        // increase the point-primf counter by the amount in current bin
        ptpf_pcore[mincore] += ptpf_pb[i].y;

        // increase the point counter by the amount in current bin
        tpts_pcore[mincore] += tpoints[ptpf_pb[i].x];

        // assign the bin to corresponding core
        mpi_xcflags[mincore][ptpf_pb[i].x] = 1;
    }


<<<<<<< HEAD
=======
    printf(" XC Greedy Distribute GPU: %i number of points = %i point-primitive product= %i \n", gpu -> mpirank, tpts_pcore[gpu -> mpirank], ptpf_pcore[gpu -> mpirank]);

>>>>>>> 9811b759
//#ifdef DEBUG

    // print information for debugging
    //for(int i=0; i<gpu->mpisize; i++){
        //fprintf(gpu->debugFile," XC Greedy Distribute GPU: %i number of points for gpu %i = %i \n", gpu -> mpirank, i, tpts_pcore[i]);
        //printf(" XC Greedy Distribute GPU: %i number of points for gpu %i = %i \n", gpu -> mpirank, i, tpts_pcore[i]);
        //printf(" XC Greedy Distribute GPU: %i number of points for gpu %i = %i number of primf= %i \n", gpu -> mpirank, i, tpts_pcore[i], primf_pcore[i]);    
    //    printf(" XC Greedy Distribute GPU: %i number of points for gpu %i = %i number of primf= %i \n", gpu -> mpirank, i, tpts_pcore[i], primf_pcore[i]);
    //}

//#endif

    // upload flags to gpu
    gpu -> gpu_xcq -> mpi_bxccompute = new cuda_buffer_type<char>(nbins);

    memcpy(gpu -> gpu_xcq -> mpi_bxccompute -> _hostData, &mpi_xcflags[gpu->mpirank][0], sizeof(char)*nbins);

    gpu -> gpu_xcq -> mpi_bxccompute -> DeleteGPU();

    PRINTDEBUG("END DISTRIBUTING XC GRID POINTS")

}

//--------------------------------------------------------
// Function to re-pack XC grid information based on flags
// generated by mgpu_xc_greedy_distribute function. 
//-------------------------------------------------------- 
void mgpu_xc_repack(){

// get the total number of true bins for this mpi rank 
int nbtr = 0;
for(int i = 0; i < gpu -> gpu_xcq -> nbins; i++){
  nbtr += gpu -> gpu_xcq -> mpi_bxccompute -> _hostData[i];
}

// array to keep track of how many true grid points per bin
int tpoints[gpu -> gpu_xcq -> nbins];

// count how many true grid point in each bin and store in tpoints
int ntot_tpts=0;
memset(tpoints,0, sizeof(int)*gpu -> gpu_xcq -> nbins);

for(int i=0; i< gpu -> gpu_xcq -> nbins; i++){
    int tpts=gpu -> gpu_xcq -> bin_counter -> _hostData[i+1] - gpu -> gpu_xcq -> bin_counter -> _hostData[i];
    tpoints[i]= tpts;

    if(gpu -> gpu_xcq -> mpi_bxccompute -> _hostData[i] > 0 ) ntot_tpts += tpts;
}

// create a temporary XC_quadrature_type object and store packed data
XC_quadrature_type* mgpu_xcq = new XC_quadrature_type;

// set properties
mgpu_xcq -> nbins    = nbtr;  
mgpu_xcq -> npoints  = ntot_tpts;

mgpu_xcq -> gridx       = new cuda_buffer_type<QUICKDouble>(mgpu_xcq -> npoints);
mgpu_xcq -> gridy       = new cuda_buffer_type<QUICKDouble>(mgpu_xcq -> npoints);
mgpu_xcq -> gridz       = new cuda_buffer_type<QUICKDouble>(mgpu_xcq -> npoints);
mgpu_xcq -> sswt        = new cuda_buffer_type<QUICKDouble>(mgpu_xcq -> npoints);
mgpu_xcq -> weight      = new cuda_buffer_type<QUICKDouble>(mgpu_xcq -> npoints);
mgpu_xcq -> gatm        = new cuda_buffer_type<int>(mgpu_xcq -> npoints);
mgpu_xcq -> dweight_ssd = new cuda_buffer_type<int>(mgpu_xcq -> npoints);

mgpu_xcq -> bin_locator  = new cuda_buffer_type<int>(mgpu_xcq -> npoints);
mgpu_xcq -> basf_locator  = new cuda_buffer_type<int>(mgpu_xcq -> nbins +1);

// at this point we are still unsure about number of basis and primitive functions.
// create the arrays with original sizes
mgpu_xcq -> primf_locator = new cuda_buffer_type<int>(gpu -> gpu_xcq -> ntotbf +1);
mgpu_xcq -> basf          = new cuda_buffer_type<int>(gpu -> gpu_xcq -> ntotbf);
mgpu_xcq -> primf         = new cuda_buffer_type<int>(gpu -> gpu_xcq -> ntotpf);

// load data, where obidx and nbidx are old and new bin indices, npidx is the new primitive index.
// nbfidx_ul and npfidx_ul variables keep track of upper bounds of basis & primitive function
// locator arrays.
int nbidx = 0, nidx=0, npidx = 0, nbfidx_ul = 0, npfidx_ul = 0;

// set the first element of the locator arrays to zero
mgpu_xcq -> basf_locator -> _hostData[0] = 0;
mgpu_xcq -> primf_locator -> _hostData[0] = 0;

for(int obidx = 0; obidx < gpu -> gpu_xcq -> nbins; obidx++){
  if(gpu -> gpu_xcq -> mpi_bxccompute -> _hostData[obidx] > 0){

    for(int oidx=gpu -> gpu_xcq -> bin_counter -> _hostData[obidx]; oidx < gpu -> gpu_xcq -> bin_counter -> _hostData[obidx+1]; ++oidx){
        mgpu_xcq -> gridx -> _hostData[nidx] = gpu -> gpu_xcq -> gridx -> _hostData [oidx];
        mgpu_xcq -> gridy -> _hostData[nidx] = gpu -> gpu_xcq -> gridy -> _hostData [oidx];
        mgpu_xcq -> gridz -> _hostData[nidx] = gpu -> gpu_xcq -> gridz -> _hostData [oidx];
        mgpu_xcq -> sswt -> _hostData[nidx] = gpu -> gpu_xcq -> sswt -> _hostData [oidx];
        mgpu_xcq -> weight -> _hostData[nidx] = gpu -> gpu_xcq -> weight -> _hostData [oidx];
        mgpu_xcq -> gatm -> _hostData[nidx] = gpu -> gpu_xcq -> gatm -> _hostData [oidx];
        mgpu_xcq -> dweight_ssd -> _hostData[nidx] = gpu -> gpu_xcq -> dweight_ssd -> _hostData [oidx];
        mgpu_xcq -> bin_locator -> _hostData[nidx] = nbidx;
        ++nidx;
    }

    // transfer basis function info, where bffb is the number of basis functions for bin. 
    int bffb = gpu -> gpu_xcq -> basf_locator -> _hostData[obidx+1] - gpu -> gpu_xcq -> basf_locator -> _hostData[obidx];

    memcpy(&mgpu_xcq -> basf -> _hostData[nbfidx_ul], &gpu -> gpu_xcq -> basf -> _hostData[gpu -> gpu_xcq -> basf_locator -> _hostData[obidx]], sizeof(int) * bffb);

    nbfidx_ul += bffb;
    mgpu_xcq -> basf_locator -> _hostData[nbidx+1] = nbfidx_ul;

    // transfer primitive function info, where pffb is the number of primitive functions for a given basis function..
    for(int i=gpu -> gpu_xcq -> basf_locator -> _hostData[obidx]; i < gpu -> gpu_xcq -> basf_locator -> _hostData[obidx+1]; i++){
      int pffb = gpu -> gpu_xcq -> primf_locator -> _hostData[i+1] - gpu -> gpu_xcq -> primf_locator -> _hostData[i];

      memcpy(&mgpu_xcq -> primf -> _hostData[npfidx_ul], &gpu -> gpu_xcq -> primf -> _hostData[gpu -> gpu_xcq -> primf_locator -> _hostData[i]], sizeof(int) * pffb);

      npfidx_ul += pffb;
      mgpu_xcq -> primf_locator -> _hostData[npidx+1] = npfidx_ul;

      npidx++;
    }

    nbidx++;
  }
}

// set the number of basis and primitive function for the current mpi rank
mgpu_xcq -> ntotbf = nbfidx_ul;
mgpu_xcq -> ntotpf = npfidx_ul;

#ifdef DEBUG
/*fprintf(gpu->debugFile, " Repack XC data for GPU: original: %i, number of bins= %i, number of points= %i \n", gpu -> mpirank, gpu -> gpu_xcq -> nbins, gpu -> gpu_xcq -> npoints);
fprintf(gpu->debugFile, " Repack XC data for GPU: original: %i, number of basis functions= %i, number of primitive functions= %i \n", gpu -> mpirank, gpu -> gpu_xcq -> ntotbf, gpu -> gpu_xcq -> ntotpf);
*/
for(int i=0; i < gpu -> gpu_xcq -> npoints; i++){
  fprintf(gpu->debugFile, " Repack XC data: original: point= %i x= %f, y= %f, z= %f, sswt= %f, weight= %f, gatm= %i, dweight_ssd= %i \n", i, gpu -> gpu_xcq -> gridx -> _hostData[i], gpu -> gpu_xcq -> gridy -> _hostData[i], gpu -> gpu_xcq -> gridz -> _hostData[i], gpu -> gpu_xcq -> sswt  -> _hostData[i], gpu -> gpu_xcq -> weight -> _hostData[i], gpu -> gpu_xcq -> gatm   -> _hostData[i], gpu -> gpu_xcq -> dweight_ssd -> _hostData[i]);
}

for(int i=0; i <= gpu -> gpu_xcq -> nbins; i++){
  fprintf(gpu->debugFile, " Repack XC data: original: location= %i, bf loc= %i \n", i, gpu -> gpu_xcq -> basf_locator -> _hostData[i]);
}

for(int i=0; i <= gpu -> gpu_xcq -> ntotbf; i++){
  fprintf(gpu->debugFile, " Repack XC data: original: location= %i, pf loc= %i \n", i, gpu -> gpu_xcq -> primf_locator -> _hostData[i]);
}

for(int i = 0; i < gpu -> gpu_xcq -> nbins; i++){
  for(int j = gpu -> gpu_xcq -> basf_locator -> _hostData[i]; j < gpu -> gpu_xcq -> basf_locator -> _hostData[i+1]; j++){
    for(int k = gpu -> gpu_xcq -> primf_locator -> _hostData[j]; k < gpu -> gpu_xcq -> primf_locator -> _hostData[j+1]; k++){
      fprintf(gpu->debugFile, "Repack XC data: original: bin= %i, bf location= %i, pf location= %i, bf index= %i, pf index= %i \n", i, j, k, gpu -> gpu_xcq -> basf -> _hostData[j], gpu -> gpu_xcq -> primf -> _hostData[k]);
    }
  }
}
#endif

// delete existing arrays from gpu_xcq object
SAFE_DELETE(gpu -> gpu_xcq -> gridx);
SAFE_DELETE(gpu -> gpu_xcq -> gridy);
SAFE_DELETE(gpu -> gpu_xcq -> gridz);
SAFE_DELETE(gpu -> gpu_xcq -> sswt);
SAFE_DELETE(gpu -> gpu_xcq -> weight);
SAFE_DELETE(gpu -> gpu_xcq -> gatm);
SAFE_DELETE(gpu -> gpu_xcq -> dweight_ssd);
SAFE_DELETE(gpu -> gpu_xcq -> basf);
SAFE_DELETE(gpu -> gpu_xcq -> primf);
SAFE_DELETE(gpu -> gpu_xcq -> basf_locator);
SAFE_DELETE(gpu -> gpu_xcq -> primf_locator);

// reset properties of gpu_xcq object and reallocate arrays
gpu -> gpu_xcq -> npoints  = mgpu_xcq -> npoints;
gpu -> gpu_xcq -> nbins    = mgpu_xcq -> nbins;
gpu -> gpu_xcq -> ntotbf   = mgpu_xcq -> ntotbf;
gpu -> gpu_xcq -> ntotpf   = mgpu_xcq -> ntotpf;

gpu -> gpu_xcq -> gridx         = new cuda_buffer_type<QUICKDouble>(gpu -> gpu_xcq -> npoints);
gpu -> gpu_xcq -> gridy         = new cuda_buffer_type<QUICKDouble>(gpu -> gpu_xcq -> npoints);
gpu -> gpu_xcq -> gridz         = new cuda_buffer_type<QUICKDouble>(gpu -> gpu_xcq -> npoints);
gpu -> gpu_xcq -> sswt          = new cuda_buffer_type<QUICKDouble>(gpu -> gpu_xcq -> npoints);
gpu -> gpu_xcq -> weight        = new cuda_buffer_type<QUICKDouble>(gpu -> gpu_xcq -> npoints);
gpu -> gpu_xcq -> gatm          = new cuda_buffer_type<int>(gpu -> gpu_xcq -> npoints);
gpu -> gpu_xcq -> dweight_ssd   = new cuda_buffer_type<int>(gpu -> gpu_xcq -> npoints);
gpu -> gpu_xcq -> bin_locator   = new cuda_buffer_type<int>(gpu -> gpu_xcq -> npoints);
gpu -> gpu_xcq -> basf          = new cuda_buffer_type<int>(gpu -> gpu_xcq -> ntotbf);
gpu -> gpu_xcq -> primf         = new cuda_buffer_type<int>(gpu -> gpu_xcq -> ntotpf);
gpu -> gpu_xcq -> basf_locator  = new cuda_buffer_type<int>(gpu -> gpu_xcq -> nbins +1);
gpu -> gpu_xcq -> primf_locator = new cuda_buffer_type<int>(gpu -> gpu_xcq -> ntotbf +1);

// copy content from mgpu_xcq into gpu_xcq object
memcpy(gpu -> gpu_xcq -> gridx -> _hostData, mgpu_xcq -> gridx -> _hostData, sizeof(QUICKDouble) * gpu -> gpu_xcq -> npoints);
memcpy(gpu -> gpu_xcq -> gridy -> _hostData, mgpu_xcq -> gridy -> _hostData, sizeof(QUICKDouble) * gpu -> gpu_xcq -> npoints);
memcpy(gpu -> gpu_xcq -> gridz -> _hostData, mgpu_xcq -> gridz -> _hostData, sizeof(QUICKDouble) * gpu -> gpu_xcq -> npoints);
memcpy(gpu -> gpu_xcq -> sswt  -> _hostData, mgpu_xcq -> sswt  -> _hostData, sizeof(QUICKDouble) * gpu -> gpu_xcq -> npoints);
memcpy(gpu -> gpu_xcq -> weight -> _hostData, mgpu_xcq -> weight -> _hostData, sizeof(QUICKDouble) * gpu -> gpu_xcq -> npoints);
memcpy(gpu -> gpu_xcq -> gatm   -> _hostData, mgpu_xcq -> gatm   -> _hostData, sizeof(int) * gpu -> gpu_xcq -> npoints);
memcpy(gpu -> gpu_xcq -> dweight_ssd -> _hostData, mgpu_xcq -> dweight_ssd -> _hostData, sizeof(int) * gpu -> gpu_xcq -> npoints);
memcpy(gpu -> gpu_xcq -> bin_locator -> _hostData, mgpu_xcq -> bin_locator -> _hostData, sizeof(int) * gpu -> gpu_xcq -> npoints);
memcpy(gpu -> gpu_xcq -> basf_locator -> _hostData, mgpu_xcq -> basf_locator -> _hostData, sizeof(int) * (gpu -> gpu_xcq -> nbins + 1));
memcpy(gpu -> gpu_xcq -> primf_locator -> _hostData, mgpu_xcq -> primf_locator -> _hostData, sizeof(int) * (gpu -> gpu_xcq -> ntotbf + 1));
memcpy(gpu -> gpu_xcq -> basf -> _hostData, mgpu_xcq -> basf -> _hostData, sizeof(int) * gpu -> gpu_xcq -> ntotbf);
memcpy(gpu -> gpu_xcq -> primf -> _hostData, mgpu_xcq -> primf -> _hostData, sizeof(int) * gpu -> gpu_xcq -> ntotpf);

<<<<<<< HEAD
=======
printf(" Repack XC data for GPU: new: %i, number of bins= %i, number of points= %i \n", gpu -> mpirank, mgpu_xcq -> nbins, mgpu_xcq -> npoints);
printf(" Repack XC data for GPU: new: %i, number of basis functions= %i, number of primitive functions= %i \n", gpu -> mpirank, mgpu_xcq -> ntotbf, mgpu_xcq -> ntotpf);
>>>>>>> 9811b759

#ifdef DEBUG
// print information for debugging

fprintf(gpu->debugFile, " Repack XC data for GPU: new: %i, number of bins= %i, number of points= %i \n", gpu -> mpirank, mgpu_xcq -> nbins, mgpu_xcq -> npoints);
fprintf(gpu->debugFile, " Repack XC data for GPU: new: %i, number of basis functions= %i, number of primitive functions= %i \n", gpu -> mpirank, mgpu_xcq -> ntotbf, mgpu_xcq -> ntotpf);

for(int i=0; i < mgpu_xcq -> npoints; i++){
  fprintf(gpu->debugFile, " Repack XC data: new: point= %i x= %f, y= %f, z= %f, sswt= %f, weight= %f, gatm= %i, dweight_ssd= %i \n", i, mgpu_xcq -> gridx -> _hostData[i], mgpu_xcq -> gridy -> _hostData[i], mgpu_xcq -> gridz -> _hostData[i], mgpu_xcq -> sswt  -> _hostData[i], mgpu_xcq -> weight -> _hostData[i], mgpu_xcq -> gatm   -> _hostData[i], mgpu_xcq -> dweight_ssd -> _hostData[i]);
}

for(int i=0; i <= mgpu_xcq -> nbins; i++){
  fprintf(gpu->debugFile, " Repack XC data: new: location= %i, bf loc= %i \n", i, mgpu_xcq -> basf_locator -> _hostData[i]);
}

for(int i=0; i <= mgpu_xcq -> ntotbf; i++){
  fprintf(gpu->debugFile, " Repack XC data: new: location= %i, pf loc= %i \n", i, mgpu_xcq -> primf_locator -> _hostData[i]);
}

for(int i = 0; i < mgpu_xcq -> nbins; i++){
  for(int j = mgpu_xcq -> basf_locator -> _hostData[i]; j < mgpu_xcq -> basf_locator -> _hostData[i+1]; j++){
    for(int k = mgpu_xcq -> primf_locator -> _hostData[j]; k < mgpu_xcq -> primf_locator -> _hostData[j+1]; k++){
      fprintf(gpu->debugFile, "Repack XC data: new: bin= %i, bf location= %i, pf location= %i, bf index= %i, pf index= %i \n", i, j, k, mgpu_xcq -> basf -> _hostData[j], mgpu_xcq -> primf -> _hostData[k]);
    }
  }
}

/*fprintf(gpu->debugFile, " Repack XC data for GPU: %i, number of bins= %i, number of points= %i \n", gpu -> mpirank, gpu -> gpu_xcq -> nbins, gpu -> gpu_xcq -> npoints);
fprintf(gpu->debugFile, " Repack XC data for GPU: %i, number of basis functions= %i, number of primitive functions= %i \n", gpu -> mpirank, gpu -> gpu_xcq -> ntotbf, gpu -> gpu_xcq -> ntotpf);

for(int i=0; i < gpu -> gpu_xcq -> npoints; i++){
  fprintf(gpu->debugFile, " Repack XC data: point= %i x= %f, y= %f, z= %f, sswt= %f, weight= %f, gatm= %i, dweight= %i, dweight_ssd= %i \n", i, gpu -> gpu_xcq -> gridx -> _hostData[i], gpu -> gpu_xcq -> gridy -> _hostData[i], gpu -> gpu_xcq -> gridz -> _hostData[i], gpu -> gpu_xcq -> sswt  -> _hostData[i], gpu -> gpu_xcq -> weight -> _hostData[i], gpu -> gpu_xcq -> gatm   -> _hostData[i], gpu -> gpu_xcq -> dweight -> _hostData[i], gpu -> gpu_xcq -> dweight_ssd -> _hostData[i]);
}

for(int i = 0; i < gpu -> gpu_xcq -> nbins; i++){
  for(int j = gpu -> gpu_xcq -> basf_locator -> _hostData[i]; j < gpu -> gpu_xcq -> basf_locator -> _hostData[i+1]; j++){
    for(int k = gpu -> gpu_xcq -> primf_locator -> _hostData[j]; k < gpu -> gpu_xcq -> primf_locator -> _hostData[j+1]; k++){
      fprintf(gpu->debugFile, "Repack XC data: bin= %i, bf location= %i, pf location= %i, bf index= %i, pf index= %i \n", i, j, k, gpu -> gpu_xcq -> basf -> _hostData[j], gpu -> gpu_xcq -> primf -> _hostData[k]);
    }
  }
}*/
#endif

// delete arrays from mgpu_xcq object
SAFE_DELETE(mgpu_xcq -> gridx);
SAFE_DELETE(mgpu_xcq -> gridy);
SAFE_DELETE(mgpu_xcq -> gridz);
SAFE_DELETE(mgpu_xcq -> sswt);
SAFE_DELETE(mgpu_xcq -> weight);
SAFE_DELETE(mgpu_xcq -> gatm);
SAFE_DELETE(mgpu_xcq -> dweight_ssd);
SAFE_DELETE(mgpu_xcq -> basf);
SAFE_DELETE(mgpu_xcq -> primf);
SAFE_DELETE(mgpu_xcq -> basf_locator);
SAFE_DELETE(mgpu_xcq -> primf_locator);
SAFE_DELETE(mgpu_xcq -> bin_locator);

}


//--------------------------------------------------------
// Methods passing gpu information to f90 side for printing
//--------------------------------------------------------

extern "C" void mgpu_get_device_info_(int* dev_id,int* gpu_dev_mem,
                                     int* gpu_num_proc,double* gpu_core_freq,char* gpu_dev_name,int* name_len, int* majorv, int* minorv)
{
    cudaDeviceProp prop;
    size_t device_mem;

    cudaGetDeviceProperties(&prop,*dev_id);
    device_mem = (prop.totalGlobalMem/(1024*1024));
    *gpu_dev_mem = (int) device_mem;
    *gpu_num_proc = (int) (prop.multiProcessorCount);
    *gpu_core_freq = (double) (prop.clockRate * 1e-6f);
    strcpy(gpu_dev_name,prop.name);
    *name_len = strlen(gpu_dev_name);
    *majorv = prop.major;
    *minorv = prop.minor;

}

//--------------------------------------------------------
// Send times for printing
//--------------------------------------------------------
extern "C" void mgpu_get_2elb_time_(double* t_2elb){

  *t_2elb = gpu -> timer -> t_2elb;

}

extern "C" void mgpu_get_xclb_time_(double *t_xclb){

  *t_xclb = gpu -> timer -> t_xclb;

}

extern "C" void mgpu_get_xcrb_time_(double* t_xcrb, double* t_xcpg){

  *t_xcrb = gpu -> timer -> t_xcrb;
  *t_xcpg = gpu -> timer -> t_xcpg;

}


#endif<|MERGE_RESOLUTION|>--- conflicted
+++ resolved
@@ -645,12 +645,6 @@
         mpi_xcflags[mincore][ptpf_pb[i].x] = 1;
     }
 
-
-<<<<<<< HEAD
-=======
-    printf(" XC Greedy Distribute GPU: %i number of points = %i point-primitive product= %i \n", gpu -> mpirank, tpts_pcore[gpu -> mpirank], ptpf_pcore[gpu -> mpirank]);
-
->>>>>>> 9811b759
 //#ifdef DEBUG
 
     // print information for debugging
@@ -847,12 +841,6 @@
 memcpy(gpu -> gpu_xcq -> basf -> _hostData, mgpu_xcq -> basf -> _hostData, sizeof(int) * gpu -> gpu_xcq -> ntotbf);
 memcpy(gpu -> gpu_xcq -> primf -> _hostData, mgpu_xcq -> primf -> _hostData, sizeof(int) * gpu -> gpu_xcq -> ntotpf);
 
-<<<<<<< HEAD
-=======
-printf(" Repack XC data for GPU: new: %i, number of bins= %i, number of points= %i \n", gpu -> mpirank, mgpu_xcq -> nbins, mgpu_xcq -> npoints);
-printf(" Repack XC data for GPU: new: %i, number of basis functions= %i, number of primitive functions= %i \n", gpu -> mpirank, mgpu_xcq -> ntotbf, mgpu_xcq -> ntotpf);
->>>>>>> 9811b759
-
 #ifdef DEBUG
 // print information for debugging
 
