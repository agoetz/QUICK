!
!	quick_method_module.f90
!	new_quick
!
!	Created by Yipu Miao on 2/18/11.
!	Copyright 2011 University of Florida. All rights reserved.
!
#include "util.fh"

module quick_method_module
    use quick_constants_module
    use quick_input_parser_module  

    implicit none

    type quick_method_type

        ! the first section includes some elements of namelist is for the QM method that is going to use
        logical :: HF =  .false.       ! HF
        logical :: DFT =  .false.      ! DFT
        logical :: MP2 =  .false.      ! MP2

        !Madu Manathunga 05/30/2019 We should get rid of these functional
        !variables in future. Instead, we call funcationals from libxc
        logical :: B3LYP = .false.     ! B3LYP
        logical :: BLYP = .false.      ! BLYP
        logical :: BPW91 = .false.     ! BPW91
        logical :: MPW91LYP = .false.  ! MPW91LYP
        logical :: MPW91PW91 = .false. ! MPW91PW91
        logical :: SEDFT = .false.     ! Semi-Empirical DFT

        logical :: PBSOL = .false.     ! PB Solvent
        logical :: UNRST =  .false.    ! Unrestricted

        ! the second section includes some advanced option
        logical :: debug =  .false.    ! debug mode
        logical :: nodirect = .false.  ! conventional scf
        logical :: readDMX =  .false.  ! flag to read density matrix
        logical :: writePMat = .false. ! flag to write density matrix
        logical :: diisSCF =  .false.  ! DIIS SCF
        logical :: prtGap =  .false.   ! flag to print HOMO-LUMO gap
        logical :: opt =  .false.      ! optimization
        logical :: grad = .false.      ! if calculate gradient
        logical :: analGrad =  .false. ! Analytical Gradient
        logical :: analHess =  .false. ! Analytical Hessian Matrix
        logical :: diisOpt =  .false.  ! DIIS Optimization
        logical :: core =  .false.     ! Add core
        logical :: annil =  .false.    ! Annil Spin Contamination
        logical :: freq =  .false.     ! Frenquency calculation
        logical :: zmat = .false.      ! Z-matrix
        logical :: dipole = .false.    ! Dipole Momenta
        logical :: printEnergy = .true.! Print Energy each cycle, since it's cheap but useful, set it's true for default.
        logical :: fFunXiao            ! If f orbitial is contained
        logical :: calcDens = .false.  ! calculate density
        logical :: calcDensLap = .false.
                                       ! calculate density lap
        double precision :: gridSpacing = 0.1d0
                                       ! Density file gridspacing
        double precision :: lapGridSpacing = 0.1d0
                                       ! Density lapcacian file gridspacing

        logical :: PDB = .false.       ! PDB input
        logical :: extCharges = .false.! external charge


        ! those methods are mostly for research use
        logical :: FMM = .false.       ! Fast Multipole
        logical :: DIVCON = .false.    ! Div&Con
        integer :: ifragbasis = 1      ! =2.residue basis,=1.atom basis(DEFUALT),=3 non-h atom basis

        ! this is DFT grid
        integer :: iSG = 1             ! =0. SG0, =1. SG1(DEFAULT)

        ! Initial guess part
        logical :: SAD = .true.        ! SAD initial guess(defualt
        logical :: MFCC = .false.      ! MFCC

        ! this part is about ECP
        logical :: ecp                 ! ECP
        logical :: custECP             ! Custom ECP

        ! max cycles for scf or opt
        integer :: iscf = 200          ! max scf cycles
        integer :: iopt = 0            ! max opt cycles

        ! Maximum number of DIIS error vectors for scf convergence.
        integer :: maxdiisscf = 10

        ! start cycle for delta density cycle
        integer :: ncyc =1000

        ! following are some cutoff criteria
        double precision :: coreIntegralCutoff = 1.0d-12 ! cutoff for 1e integral prescreening
        double precision :: integralCutoff = 1.0d-7   ! integral cutoff
        double precision :: leastIntegralCutoff = LEASTCUTOFF  ! the smallest cutoff
        double precision :: maxIntegralCutoff = 1.0d-12
        double precision :: primLimit      = 1.0d-7   ! prime cutoff
        double precision :: gradCutoff     = 1.0d-7   ! gradient cutoff
        double precision :: DMCutoff       = 1.0d-10  ! density matrix cutoff
        !tol
        double precision :: pmaxrms        = 1.0d-4   ! density matrix convergence criteria
        double precision :: aCutoff        = 1.0d-7   ! 2e cutoff
        double precision :: basisCufoff    = 1.0d-10  ! basis set cutoff
        !signif

        ! following are some gradient cutoff criteria
        double precision :: stepMax        = .1d0/0.529177249d0
                                                      ! max change of one step
        double precision :: geoMaxCrt      = .0018d0  ! max geometry change
        double precision :: gRMSCrt        = .0012d0  ! geometry rms change
        double precision :: gradMaxCrt     = .001d0 ! max gradient change
        double precision :: gNormCrt       = .00030d0 ! gradient normalization
        double precision :: EChange        = 1.0d-6   ! Energy change

        !Madu Manathunga 05/30/2019
        !Following variables facilitates the use of libxc functionals
        logical :: uselibxc = .false.
        integer :: xc_polarization = 0
        !Following holds functional ids. Currently only holds two functionals.
        integer, dimension(10) :: functional_id
        double precision :: x_hybrid_coeff  = 1.0d0 !Amount of exchange contribution. 1.0 for HF.
        integer :: nof_functionals = 0

#if defined CUDA || defined CUDA_MPIV
        logical :: bCUDA                ! if CUDA is used here
#endif

    end type quick_method_type

    type (quick_method_type),save :: quick_method

    interface print
        module procedure print_quick_method
    end interface print

    interface read
        module procedure read_quick_method
    end interface read

#ifdef MPIV
    interface broadcast
        module procedure broadcast_quick_method
    end interface Broadcast
#endif

    interface init
        module procedure init_quick_method
    end interface init

    interface check
        module procedure check_quick_method
    end interface check

    contains
#ifdef MPIV
        !------------------------
        ! Broadcast quick_method
        !------------------------
        subroutine broadcast_quick_method(self, ierr)
            use quick_MPI_module
            use quick_exception_module            

            implicit none

            type(quick_method_type) self
            integer, intent(inout) :: ierr

            include 'mpif.h'

            call MPI_BARRIER(MPI_COMM_WORLD,mpierror)
            call MPI_BCAST(self%HF,1,mpi_logical,0,MPI_COMM_WORLD,mpierror)
            call MPI_BCAST(self%DFT,1,mpi_logical,0,MPI_COMM_WORLD,mpierror)
            call MPI_BCAST(self%MP2,1,mpi_logical,0,MPI_COMM_WORLD,mpierror)
            call MPI_BCAST(self%B3LYP,1,mpi_logical,0,MPI_COMM_WORLD,mpierror)
            call MPI_BCAST(self%BLYP,1,mpi_logical,0,MPI_COMM_WORLD,mpierror)
            call MPI_BCAST(self%BPW91,1,mpi_logical,0,MPI_COMM_WORLD,mpierror)
            call MPI_BCAST(self%MPW91LYP,1,mpi_logical,0,MPI_COMM_WORLD,mpierror)
            call MPI_BCAST(self%MPW91PW91,1,mpi_logical,0,MPI_COMM_WORLD,mpierror)
            call MPI_BCAST(self%PBSOL,1,mpi_logical,0,MPI_COMM_WORLD,mpierror)
            call MPI_BCAST(self%UNRST,1,mpi_logical,0,MPI_COMM_WORLD,mpierror)
            call MPI_BCAST(self%debug,1,mpi_logical,0,MPI_COMM_WORLD,mpierror)
            call MPI_BCAST(self%nodirect,1,mpi_logical,0,MPI_COMM_WORLD,mpierror)
            call MPI_BCAST(self%readDMX,1,mpi_logical,0,MPI_COMM_WORLD,mpierror)
            call MPI_BCAST(self%diisSCF,1,mpi_logical,0,MPI_COMM_WORLD,mpierror)
            call MPI_BCAST(self%prtGap,1,mpi_logical,0,MPI_COMM_WORLD,mpierror)
            call MPI_BCAST(self%opt,1,mpi_logical,0,MPI_COMM_WORLD,mpierror)
            call MPI_BCAST(self%grad,1,mpi_logical,0,MPI_COMM_WORLD,mpierror)
            call MPI_BCAST(self%analGrad,1,mpi_logical,0,MPI_COMM_WORLD,mpierror)
            call MPI_BCAST(self%analHess,1,mpi_logical,0,MPI_COMM_WORLD,mpierror)
            call MPI_BCAST(self%diisOpt,1,mpi_logical,0,MPI_COMM_WORLD,mpierror)
            call MPI_BCAST(self%core,1,mpi_logical,0,MPI_COMM_WORLD,mpierror)
            call MPI_BCAST(self%annil,1,mpi_logical,0,MPI_COMM_WORLD,mpierror)
            call MPI_BCAST(self%freq,1,mpi_logical,0,MPI_COMM_WORLD,mpierror)
            call MPI_BCAST(self%SEDFT,1,mpi_logical,0,MPI_COMM_WORLD,mpierror)
            call MPI_BCAST(self%Zmat,1,mpi_logical,0,MPI_COMM_WORLD,mpierror)
            call MPI_BCAST(self%dipole,1,mpi_logical,0,MPI_COMM_WORLD,mpierror)
            call MPI_BCAST(self%ecp,1,mpi_logical,0,MPI_COMM_WORLD,mpierror)
            call MPI_BCAST(self%custECP,1,mpi_logical,0,MPI_COMM_WORLD,mpierror)
            call MPI_BCAST(self%printEnergy,1,mpi_logical,0,MPI_COMM_WORLD,mpierror)
            call MPI_BCAST(self%fFunXiao,1,mpi_logical,0,MPI_COMM_WORLD,mpierror)
            call MPI_BCAST(self%calcDens,1,mpi_logical,0,MPI_COMM_WORLD,mpierror)
            call MPI_BCAST(self%calcDensLap,1,mpi_logical,0,MPI_COMM_WORLD,mpierror)
            call MPI_BCAST(self%gridspacing,1,mpi_double_precision,0,MPI_COMM_WORLD,mpierror)
            call MPI_BCAST(self%lapGridSpacing,1,mpi_double_precision,0,MPI_COMM_WORLD,mpierror)
            call MPI_BCAST(self%writePMat,1,mpi_logical,0,MPI_COMM_WORLD,mpierror)
            call MPI_BCAST(self%extCharges,1,mpi_logical,0,MPI_COMM_WORLD,mpierror)
            call MPI_BCAST(self%PDB,1,mpi_logical,0,MPI_COMM_WORLD,mpierror)
            call MPI_BCAST(self%SAD,1,mpi_logical,0,MPI_COMM_WORLD,mpierror)
            call MPI_BCAST(self%FMM,1,mpi_logical,0,MPI_COMM_WORLD,mpierror)
            call MPI_BCAST(self%DIVCON,1,mpi_logical,0,MPI_COMM_WORLD,mpierror)
            call MPI_BCAST(self%MFCC,1,mpi_logical,0,MPI_COMM_WORLD,mpierror)
            call MPI_BCAST(self%ifragbasis,1,mpi_integer,0,MPI_COMM_WORLD,mpierror)
            call MPI_BCAST(self%iSG,1,mpi_integer,0,MPI_COMM_WORLD,mpierror)
            call MPI_BCAST(self%iscf,1,mpi_integer,0,MPI_COMM_WORLD,mpierror)
            call MPI_BCAST(self%iopt,1,mpi_integer,0,MPI_COMM_WORLD,mpierror)
            call MPI_BCAST(self%maxdiisscf,1,mpi_integer,0,MPI_COMM_WORLD,mpierror)
            call MPI_BCAST(self%ncyc,1,mpi_integer,0,MPI_COMM_WORLD,mpierror)
            call MPI_BCAST(self%integralCutoff,1,mpi_double_precision,0,MPI_COMM_WORLD,mpierror)
            call MPI_BCAST(self%leastIntegralCutoff,1,mpi_double_precision,0,MPI_COMM_WORLD,mpierror)
            call MPI_BCAST(self%maxIntegralCutoff,1,mpi_double_precision,0,MPI_COMM_WORLD,mpierror)
            call MPI_BCAST(self%primLimit,1,mpi_double_precision,0,MPI_COMM_WORLD,mpierror)
            call MPI_BCAST(self%gradCutoff,1,mpi_double_precision,0,MPI_COMM_WORLD,mpierror)
            call MPI_BCAST(self%DMCutoff,1,mpi_double_precision,0,MPI_COMM_WORLD,mpierror)
            call MPI_BCAST(self%pmaxrms,1,mpi_double_precision,0,MPI_COMM_WORLD,mpierror)
            call MPI_BCAST(self%aCutoff,1,mpi_double_precision,0,MPI_COMM_WORLD,mpierror)
            call MPI_BCAST(self%basisCufoff,1,mpi_double_precision,0,MPI_COMM_WORLD,mpierror)
            call MPI_BCAST(self%stepMax,1,mpi_double_precision,0,MPI_COMM_WORLD,mpierror)
            call MPI_BCAST(self%geoMaxCrt,1,mpi_double_precision,0,MPI_COMM_WORLD,mpierror)
            call MPI_BCAST(self%gRMSCrt,1,mpi_double_precision,0,MPI_COMM_WORLD,mpierror)
            call MPI_BCAST(self%gradMaxCrt,1,mpi_double_precision,0,MPI_COMM_WORLD,mpierror)
            call MPI_BCAST(self%gNormCrt,1,mpi_double_precision,0,MPI_COMM_WORLD,mpierror)

            !mpi variables for libxc implementation
            call MPI_BCAST(self%uselibxc,1,mpi_logical,0,MPI_COMM_WORLD,mpierror)
            call MPI_BCAST(self%functional_id,shape(self%functional_id),mpi_integer,0,MPI_COMM_WORLD,mpierror)
            call MPI_BCAST(self%x_hybrid_coeff,1,mpi_double_precision,0,MPI_COMM_WORLD,mpierror)

        end subroutine broadcast_quick_method


#endif
        !------------------------
        ! print quick_method
        !------------------------
        subroutine print_quick_method(self,io,ierr)
            use xc_f90_types_m
            use xc_f90_lib_m
            use quick_exception_module

            implicit none
            integer io
            type(quick_method_type) self
            integer, intent(inout) :: ierr

            !libxc variables
            type(xc_f90_pointer_t) :: xc_func
            type(xc_f90_pointer_t) :: xc_info
            character(len=120) :: f_name, f_kind, f_family
            integer :: vmajor, vminor, vmicro, f_id

            if (io.ne.0) then
            write(io,'(" ============== JOB CARD =============")')
            if (self%HF) then
                write(io,'(" METHOD = HATREE FOCK")')
            else if (self%MP2) then
                write(io,'(" METHOD = SECOND ORDER PERTURBATION THEORY")')
            else if (self%DFT) then
                write(io,'(" METHOD = DENSITY FUNCTIONAL THEORY")')

                if(self%uselibxc) then
                     call xc_f90_version(vmajor, vminor, vmicro)
                     write(io,'(" USING LIBXC VERSION: ",I1,".",I1,".",I1)') vmajor, &
                     vminor, vmicro
                     write(io,'(" FUNCTIONAL INFORMATION:")')
                !Get functional information from libxc and print

                  do f_id=1, self%nof_functionals
                     !Initiate libx function; but we only care unpolarized at
                     !this point
                     if(self%xc_polarization >0 ) then
                        call xc_f90_func_init(xc_func, xc_info, self%functional_id(f_id),XC_POLARIZED)
                     else
                        call xc_f90_func_init(xc_func, xc_info,self%functional_id(f_id),XC_UNPOLARIZED)
                     endif
                     call xc_f90_info_name(xc_info, f_name)

                     select case(xc_f90_info_kind(xc_info))
                        case (XC_EXCHANGE)
                          write(f_kind, '(a)') 'EXCHANGE'
                        case (XC_CORRELATION)
                          write(f_kind, '(a)') 'CORRELATION'
                        case (XC_EXCHANGE_CORRELATION)
                          write(f_kind, '(a)') 'EXCHANGE CORRELATION'
                        case (XC_KINETIC)
                          write(f_kind, '(a)') 'KINETIC'
                        case default
                          write (f_kind, '(a)') 'UNKNOWN'
                     end select

                    select case (xc_f90_info_family(xc_info))
                        case (XC_FAMILY_LDA);
                          write(f_family,'(a)') "LDA"
                        case (XC_FAMILY_GGA);
                          write(f_family,'(a)') "GGA"
                        case (XC_FAMILY_HYB_GGA);
                          write(f_family,'(a)') "HYBRID GGA"
                        case (XC_FAMILY_MGGA);
                          write(f_family,'(a)') "MGGA"
                        case (XC_FAMILY_HYB_MGGA);
                          write(f_family,'(a)') "HYBRID MGGA"
                        case default;
                          write(f_family,'(a)') "UNKNOWN"
                        end select

                     write(io,'(" NAME = ",a, " FAMILY = ",a, " KIND = ",a)') &
                     trim(f_name), trim(f_family), trim(f_kind)
                     call xc_f90_func_end(xc_func)
                  enddo

                elseif (self%B3LYP) then
                    write(io,'(" DENSITY FUNCTIONAL = B3LYP")')
                elseif(self%BLYP) then
                    write(io,'(" DENSITY FUNCTIONAL = BLYP")')
                elseif(self%BPW91) then
                    write(io,'(" DENSITY FUNCTIONAL = BPW91")')
                elseif(self%MPW91LYP) then
                    write(io,'(" DENSITY FUNCTIONAL = MPW91LYP")')
                elseif(self%MPW91PW91) then
                    write(io,'(" DENSITY FUNCTIONAL = MPW91PW91")')
                endif
            else if (self%SEDFT) then
                write(io,'(" METHOD = SEMI-EMPIRICAL DENSTITY FUNCTIONAL THEORY")')
            endif

if (self%nodirect) then
write(io,'(" SAVE 2E INT TO DISK ")')
else
write(io,'(" DIRECT SCF ")')
endif

            if (self%PDB) write(io,'(" PDB INPUT ")')
            if (self%MFCC) write(io,'(" MFCC INITIAL GUESS ")')
            if (self%SAD)  write(io,'(" SAD INITAL GUESS ")')

            if (self%FMM)  write(io,'(" FAST MULTIPOLE METHOD = TRUE ")')

            if (self%UNRST)     write(io,'(" UNRESTRICTED SYSTEM")')
            if (self%annil)     write(io,'(" ANNIHILATE SPIN CONTAMINAT")')

            if (self%PBSOL)     write(io,'(" SOLVATION MODEL = PB")')
            if (self%diisSCF)   write(io,'(" USE DIIS SCF")')
            if (self%prtGap)    write(io,'(" PRINT HOMO-LUMO GAP")')
            if (self%printEnergy) write(io,'(" PRINT ENERGY EVERY CYCLE")')

            if (self%readDMX)   write(io,'(" READ DENSITY MATRIX FROM FILE")')
            if (self%writePMat) write(io,'(" WRITE DENSITY MATRIX TO FILE")')

            if (self%zmat)      write(io,'(" Z-MATRIX CONSTRUCTION")')
            if (self%dipole)    write(io,'(" DIPOLE")')
            if (self%ecp)       write(io,'(" ECP BASIS SET")')
            if (self%custECP)   write(io,'(" CUSTOM ECP BASIS SET")')

            if (self%extCharges)write(io,'(" EXTERNAL CHARGES")')
            if (self%core)      write(io,'(" SUM INNER ELECTRONS INTO CORE")')
            if (self%debug)     write(io,'(" DEBUG MODE")')

            if (self%DFT) then
                if (self%iSG .eq. 0) write(io,'(" STANDARD GRID = SG0")')
                if (self%iSG .eq. 1) write(io,'(" STANDARD GRID = SG1")')
            endif

            if (self%opt) then
                write(io,'(" GEOMETRY OPTIMIZATION")',advance="no")
                if (self%diisOpt)   write(io,'(" USE DIIS FOR GEOMETRY OPTIMIZATION")')
                if (self%analGrad)  then
                    write(io,'(" ANALYTICAL GRADIENT")')
                else
                    write(io,'(" NUMERICAL GRADIENT")')
                endif

                if (self%freq) then
                    write(io,'(" FREQENCY CALCULATION")',advance="no")
                    if (self%analHess)  then
                        write(io,'(" ANALYTICAL HESSIAN MATRIX")')
                    else
                        write(io,'(" NUMERICAL HESSIAN MATRIX")')
                    endif
                endif
                write (io,'(" REQUEST CRITERIA FOR GEOMETRY CONVERGENCE: ")')
                write (io,'("      MAX ALLOWED GEO CHANGE  = ",E10.3)') self%stepMax
                write (io,'("      MAX GEOMETRY CHANGE     = ",E10.3)') self%geoMaxCrt
                write (io,'("      GEOMETRY CHANGE RMS     = ",E10.3)') self%gRMSCrt
                write (io,'("      MAX GRADIENT CHANGE     = ",E10.3)') self%gradMaxCrt
                write (io,'("      GRADIENT NORMALIZATION  = ",E10.3)') self%gNormCrt
            endif

            if (self%grad)      write(io,'(" GRADIENT CALCULATION")')

            if (self%DIVCON) then
                write(io,'(" DIV & CON METHOD")',advance="no")
                if (self%ifragbasis .eq. 1) then
                    write(io,'(" = DIV AND CON ON ATOM BASIS")')
                elseif (self%ifragbasis .eq. 2) then
                    write(iO,'(" = DIV AND CON ON RESIDUE BASIS")')
                elseif (self%ifragbasis .eq. 3) then
                    write(io,'(" = DIV AND CON ON NON HYDROGEN ATOM BASIS")')
                else
                    write(io,'(" = DIV AND CON ON ATOM BASIS (BY DEFAULT)")')
                endif
            endif

            ! computing cycles
            write(io,'(" MAX SCF CYCLES = ",i6)') self%iscf
            if (self%diisSCF) write (io,'(" MAX DIIS CYCLES = ",I4)') self%maxdiisscf
            write (io,'(" DELTA DENSITY START CYCLE = ",I4)') self%ncyc

            ! cutoff size
            write (io,'(" COMPUTATIONAL CUTOFF: ")')
            write (io,'("      TWO-e INTEGRAL   = ",E10.3)') self%acutoff
            write (io,'("      BASIS SET PRIME  = ",E10.3)') self%primLimit
            write (io,'("      MATRIX ELEMENTS  = ",E10.3)') self%DMCutoff
            write (io,'("      BASIS FUNCTION   = ",E10.3)') self%basisCufoff
            if (self%grad) then
                write (io,'("      GRADIENT CUTOFF  = ",E10.3)') self%gradCutoff
            endif
            write (io,'(" DENSITY MATRIX MAXIMUM RMS FOR CONVERGENCE  = ",E10.3)') self%pmaxrms

            if (self%calcDens) write (io,'(" GENERATE ELECTRON DENSITY FILE WITH GRIDSPACING ",E12.6, "A")') &
                                self%gridspacing
            if (self%calcDensLap) write (io,'(" GENERATE ELECTRON DENSITY LAPLACIAN FILE WITH GRIDSPACING ", &
                                E12.6, "A")') self%lapgridspacing
            endif !io.ne.0

        end subroutine print_quick_method



        !------------------------
        ! read quick_method
        !------------------------
        subroutine read_quick_method(self,keywd,ierr)
            use quick_exception_module
            use quick_mpi_module
            implicit none
            character(len=200) :: keyWD
            character(len=200) :: tempstring
            integer :: itemp,i,j
            type (quick_method_type) self
            integer, intent(inout) :: ierr

            call upcase(keyWD,200)
            if (index(keyWD,'PDB').ne. 0)       self%PDB=.true.
            if (index(keyWD,'MFCC').ne.0)       self%MFCC=.true.
            if (index(keyWD,'FMM').ne.0)        self%FMM=.true.
            if (index(keyWD,'MP2').ne.0)        self%MP2=.true.
            if (index(keyWD,'HF').ne.0)         self%HF=.true.
            if (index(keyWD,'DFT').ne.0)        self%DFT=.true.
            if (index(keyWD,'SEDFT').ne.0)      self%SEDFT=.true.
            if (index(keyWD,'PBSOL').ne.0)      self%PBSOL=.true.
            if (index(keyWD,'ANNIHILATE').ne.0) self%annil=.true.
            if (index(keyWD,'BPW91').ne.0)      self%BPW91=.true.
            if (index(keyWD,'MPW91LYP').ne.0)   self%MPW91LYP=.true.
            if (index(keyWD,'MPW91PW91').ne.0)  self%MPW91PW91=.true.

            if (index(keyWD,'CORE').ne.0)       self%CORE=.true.
            if (index(keyWD,'OPT').ne.0) then
                self%opt=.true.
                self%grad=.true.
            endif
            if (index(keyWD,'GRADIENT').ne.0) self%grad=.true.

            !Read dft functional keywords and set variable values
            if (index(keyWD,'LIBXC').ne.0) then
                self%uselibxc=.true.
                call set_libxc_func_info(keyWD, self, ierr)
            elseif(index(keyWD,'B3LYP').ne.0) then
                self%B3LYP=.true.
                self%x_hybrid_coeff =0.2d0
            elseif(index(keyWD,'BLYP').ne.0) then
<<<<<<< HEAD
                self%BLYP=.true.
                self%x_hybrid_coeff =0.0d0
            elseif(index(keyWD,'BP86').ne.0) then
                self%uselibxc=.true.
                tempstring='LIBXC=GGA_X_B88,GGA_C_P86'
                call set_libxc_func_info(tempstring, self, ierr)
            elseif(index(keyWD,'B97').ne.0) then
                self%uselibxc=.true.
                tempstring='LIBXC=GGA_XC_B97_GGA1'
                call set_libxc_func_info(tempstring, self, ierr)
            elseif(index(keyWD,'PW91').ne.0) then
                self%uselibxc=.true.
                tempstring='LIBXC=GGA_X_PW91,GGA_C_PW91'
                call set_libxc_func_info(tempstring, self, ierr)
            elseif(index(keyWD,'OLYP').ne.0) then
                self%uselibxc=.true.
                tempstring='LIBXC=GGA_X_OPTX,GGA_C_LYP'
                call set_libxc_func_info(tempstring, self, ierr)
            elseif(index(keyWD,'O3LYP').ne.0) then
                self%uselibxc=.true.
                tempstring='LIBXC=HYB_GGA_XC_O3LYP'
                call set_libxc_func_info(tempstring, self, ierr)
            elseif(index(keyWD,'PBE0').ne.0) then
                self%uselibxc=.true.
                tempstring='LIBXC=HYB_GGA_XC_PBEH'
                call set_libxc_func_info(tempstring, self, ierr)
            elseif(index(keyWD,'REVPBE').ne.0) then
                self%uselibxc=.true.
                tempstring='LIBXC=GGA_X_PBE_R,GGA_C_PBE'
                call set_libxc_func_info(tempstring, self, ierr)
            elseif(index(keyWD,'PBE').ne.0) then
                self%uselibxc=.true.
                tempstring='LIBXC=GGA_X_PBE,GGA_C_PBE'
                call set_libxc_func_info(tempstring, self, ierr)
=======
                self%uselibxc=.true.
                tempstring='LIBXC=GGA_X_B88,GGA_C_LYP'
                call set_libxc_func_info(tempstring, self, ierr)
                CHECK_ERROR(ierr) 
                !self%BLYP=.true.
                !self%x_hybrid_coeff =0.0d0
>>>>>>> f4b704ff
            endif
            CHECK_ERROR(ierr)

            if(self%B3LYP .or. self%BLYP .or. self%BPW91 .or. self%MPW91PW91 .or. &
                self%MPW91LYP .or. self%uselibxc) self%DFT=.true.

            if (index(keyWD,'DIIS-OPTIMIZE').ne.0)self%diisOpt=.true.
            if (index(keyWD,'GAP').ne.0)        self%prtGap=.true.
            if (index(keyWD,'GRAD').ne.0)       self%analGrad=.true.
            if (index(keyWD,'HESSIAN').ne.0)    self%analHess=.true.
            if (index(keyWD,'FREQ').ne.0)       self%freq=.true.
            if (index(keywd,'DEBUG').ne.0)      self%debug=.true.
            if (index(keyWD,'READ').ne.0)       self%readDMX=.true.
            if (index(keyWD,'ZMAKE').ne.0)      self%zmat=.true.
            if (index(keyWD,'DIPOLE').ne.0)      self%dipole=.true.
            if (index(keyWD,'WRITE').ne.0)      self%writePMat=.true.
            if (index(keyWD,'EXTCHARGES').ne.0) self%EXTCHARGES=.true.
            if (index(keyWD,'FORCE').ne.0)      self%grad=.true.

            if (index(keyWD,'NODIRECT').ne.0)      self%NODIRECT=.true.

            if (index(keywd,'DIVCON') .ne. 0) then
                self%divcon = .true.
                if (index(keywd,'ATOMBASIS') /= 0) then
                    self%ifragbasis=1
                else if (index(keywd,'RESIDUEBASIS') /= 0) then
                    self%ifragbasis=2
                else if (index(keywd,'NHAB') /= 0) then
                    self%ifragbasis=3
                else
                    self%ifragbasis=1
                endif
            endif

            if (self%DFT) then
                if (index(keyWD,'SG0').ne.0) then
                    self%iSG=0
                else
                    self%iSG=1
                endif
            endif

            self%printEnergy=.true.
            self%sad=.true.
            self%diisSCF=.true.

            if (index(keyWD,'ECP').ne.0)  then
                self%ECP=.true.
                call read(keywd, 'ECP', tempstring)
                if (tempstring .eq. 'CUSTOM') self%custECP=.true.
            endif

            if (index(keyWD,'USEDFT').ne.0) then
                self%SEDFT=.true.
                self%UNRST=.true.
            endif

            if (index(keyWD,'UHF').ne.0) then
                self%HF=.true.
                self%UNRST=.true.
            endif

            if (index(keyWD,'UDFT').ne.0) then
                self%DFT=.true.
                self%UNRST=.true.
            endif

            ! Density map
            ! JOHN FAVER 12/2008
            if (index(keywd,'DENSITYMAP') /= 0) then
                call read(keywd, 'DENSITYMAP', self%gridspacing)
                self%calcdens = .true.
            endif
            
            ! Density lapmap
            if (index(keywd,'DENSITYLAPMAP') /= 0) then
                call read(keywd, 'DENSITYLAPMAP', self%lapgridspacing)
                self%calcdenslap = .true.
            endif

            ! opt cycls
            if (index(keywd,'OPTIMIZE') /= 0) then
                call read(keywd, 'OPTIMIZE', self%iopt, .false.)
            endif

            ! scf cycles
            if (index(keywd,'SCF') /= 0) then
                call read(keywd, 'SCF', self%iscf)
            endif

            ! DM Max RMS
            if (index(keywd,'DENSERMS') /= 0) then
                call read(keywd, 'DENSERMS', self%pmaxrms)
            endif
        
            ! 2e-cutoff
            if (index(keywd,'CUTOFF') /= 0) then
                call read(keywd, 'CUTOFF', self%acutoff)
                self%integralCutoff=self%acutoff !min(self%integralCutoff,self%acutoff)
                self%primLimit=1E-20 !self%acutoff*0.001 !min(self%integralCutoff,self%acutoff)
                self%gradCutoff=self%acutoff
            endif

            ! Max DIIS cycles
            if (index(keywd,'MAXDIIS') /= 0) then
                call read(keywd, 'MAXDIIS', self%maxdiisscf)
            endif

            ! Delta DM Cycle Start
            if (index(keywd,'NCYC') /= 0) then
                call read(keywd, 'NCYC', self%ncyc)
            endif

            ! DM cutoff
            if (index(keywd,'MATRIXZERO') /= 0) then
                call read(keywd,'MATRIXZERO', self%DMCutoff)
            endif

            ! Basis cutoff
            if (index(keywd,'BASISZERO=') /= 0) then
                call read(keywd,'BASISZERO', itemp)
                self%basisCufoff=10.d0**(-1.d0*itemp)
            endif

        end subroutine read_quick_method

        !------------------------
        ! initial quick_method
        !------------------------
        subroutine init_quick_method(self,ierr)

            use quick_exception_module
            implicit none
            type(quick_method_type) self
            integer, intent(inout) :: ierr

            self%HF =  .false.       ! HF
            self%DFT =  .false.      ! DFT
            self%MP2 =  .false.      ! MP2
            self%B3LYP = .false.     ! B3LYP
            self%BLYP = .false.      ! BLYP
            self%BPW91 = .false.     ! BPW91
            self%MPW91LYP = .false.  ! MPW91LYP
            self%MPW91PW91 = .false. ! MPW91PW91
            self%SEDFT = .false.     ! Semi-Empirical DFT
            self%PBSOL = .false.     ! PB Solvent
            self%UNRST =  .false.    ! Unrestricted

            self%debug =  .false.    ! debug mode
            self%nodirect = .false.  ! conventional SCF
            self%readDMX =  .false.  ! flag to read density matrix
            self%diisSCF =  .false.  ! DIIS SCF
            self%prtGap =  .false.   ! flag to print HOMO-LUMO gap
            self%opt =  .false.      ! optimization
            self%grad =  .false.     ! gradient
            self%analGrad =  .false. ! Analytical Gradient
            self%analHess =  .false. ! Analytical Hessian Matrix

            self%diisOpt =  .false.  ! DIIS Optimization
            self%core =  .false.     !
            self%annil =  .false.    !
            self%freq =  .false.     ! Frenquency calculation
            self%zmat = .false.      ! Z-matrix
            self%dipole = .false.    ! Dipole
            self%ecp = .false.       ! ECP
            self%custECP = .false.   ! Custom ECP
            self%printEnergy = .true.! Print Energy each cycle
            self%fFunXiao = .false.            ! If f orbitial is contained
            self%calcDens = .false.    ! calculate density
            self%calcDensLap = .false. ! calculate density lap
            self%writePMat = .false.   ! Output density matrix
            self%extCharges = .false.  ! external charge
            self%PDB = .false.         ! PDB input
            self%SAD = .true.          ! SAD initial guess
            self%FMM = .false.         ! Fast Multipole
            self%DIVCON = .false.      ! Div&Con

            self%ifragbasis = 1        ! =2.residue basis,=1.atom basis(DEFUALT),=3 non-h atom basis
            self%iSG = 1               ! =0. SG0, =1. SG1(DEFAULT)
            self%MFCC = .false.        ! MFCC

            self%iscf = 200
            self%maxdiisscf = 10
            self%iopt = 0
            self%ncyc = 1000

            self%integralCutoff = 1.0d-7   ! integral cutoff
            self%leastIntegralCutoff = LEASTCUTOFF
                                           ! smallest integral cutoff, used in conventional SCF
            self%maxIntegralCutoff = 1.0d-12
                                           ! smallest integral cutoff, used in conventional SCF
            self%primLimit      = 1.0d-7   ! prime cutoff
            self%gradCutoff     = 1.0d-7   ! gradient cutoff
            self%DMCutoff       = 1.0d-10  ! density matrix cutoff

            self%pmaxrms        = 1.0d-4   ! density matrix convergence criteria
            self%aCutoff        = 1.0d-7   ! 2e cutoff
            self%basisCufoff    = 1.0d-10  ! basis set cutoff

            self%stepMax        = .1d0/0.529177249d0
                                           ! max change of one step
            self%geoMaxCrt      = .0018d0  ! max geometry change
            self%gRMSCrt        = .0012d0  ! geometry rms change
            self%gradMaxCrt     = .00100d0 ! max gradient change
            self%gNormCrt       = .00030d0 ! gradient normalization
            self%EChange        = 1.0d-6
            self%gridSpacing    = 0.1
            self%lapgridspacing = 0.1

            !Initialize libxc variables
            self%x_hybrid_coeff = 1.0d0 !Set the default exchange value
            self%uselibxc = .false.
            self%xc_polarization = 0
            self%nof_functionals = 0

#if defined CUDA || defined CUDA_MPIV
            self%bCUDA  = .false.
#endif

        end subroutine init_quick_method

        !------------------------
        ! check quick_method
        !------------------------
        subroutine check_quick_method(self,io,ierr)
            use quick_exception_module
            implicit none
            type(quick_method_type) self
            integer io
            integer, intent(inout) :: ierr

            ! If MP2, then set HF as default
            if (self%MP2) then
                self%HF = .true.
                self%DFT = .false.
            endif

            if (self%opt) then
                self%grad = .true.
            endif

            if(self%pmaxrms.lt.0.0001d0)then
                !self%integralCutoff=min(1.0d-7,self%integralCutoff)
                !self%primLimit=min(1.0d-7,self%primLimit)
            endif

            ! OPT not available for MP2
            if (self%MP2 .and. self%OPT) then
                call PrtWrn(io,"GEOMETRY OPTIMIZAION IS NOT AVAILABLE WITH MP2, WILL DO MP2 SINGLE POINT ONLY")
                self%OPT = .false.
            endif

            ! OPT not available for BLYP and B3LYP DFT methods
            if(self%DFT.and. self%OPT .and. (.not. (self%BLYP .or. self%B3LYP) .and. .not.(self%uselibxc)))then
                call PrtWrn(io,"GEOMETRY OPTIMIZATION is only available with HF, DFT/BLYP, DFT/B3LYP" )
                self%OPT = .false.
            endif

        end subroutine check_quick_method

        subroutine obtain_leastIntCutoff(self,ierr)
            use quick_constants_module
            use quick_exception_module
            implicit none
            type(quick_method_type) self
            integer, intent(inout) :: ierr
            

            self%leastIntegralCutoff = LEASTCUTOFF

            if (self%pmaxrms .gt. 1.0d0/10.0d0**9.5) self%leastIntegralCutoff = TEN_TO_MINUS5
            if (self%pmaxrms .gt. 1.0d0/10.0d0**8.5) self%leastIntegralCutoff = TEN_TO_MINUS4
            if (self%pmaxrms .gt. 1.0d0/10.0d0**7.5) self%leastIntegralCutoff = TEN_TO_MINUS3

            self%maxIntegralCutoff  = 1.0d-12


            if (self%pmaxrms .gt. 1.0d0/10.0d0**9.5) self%maxIntegralCutoff = TEN_TO_MINUS10
            if (self%pmaxrms .gt. 1.0d0/10.0d0**8.5) self%maxIntegralCutoff = TEN_TO_MINUS9
            if (self%pmaxrms .gt. 1.0d0/10.0d0**7.5) self%maxIntegralCutoff = TEN_TO_MINUS8
            if (self%integralCutoff .le. self%maxIntegralCutoff) self%maxIntegralCutoff=self%integralCutoff

        end subroutine obtain_leastIntCutoff


        subroutine adjust_Cutoff(PRMS,PCHANGE,self,ierr)
            use quick_constants_module
            use quick_exception_module
            implicit none
            double precision prms,pchange
            type(quick_method_type) self
            integer, intent(inout) :: ierr

             if(PRMS.le.TEN_TO_MINUS5 .and. self%integralCutoff.gt.1.0d0/(10.0d0**8.5d0))then
                self%integralCutoff=TEN_TO_MINUS9
                self%primLimit=min(self%integralCutoff,self%primLimit)
             endif

            if(PRMS.le.TEN_TO_MINUS6 .and. self%integralCutoff.gt.1.0d0/(10.0d0**9.5d0))then
                self%integralCutoff=TEN_TO_MINUS10
                self%primLimit=min(self%integralCutoff,self%primLimit)
            endif

            if(PRMS.le.TEN_TO_MINUS7 .and.quick_method%integralCutoff.gt.1.0d0/(10.0d0**10.5d0))then
            quick_method%integralCutoff=TEN_TO_MINUS11
            quick_method%primLimit=min(quick_method%integralCutoff,self%primLimit)
            endif

        end subroutine adjust_Cutoff

        !Madu Manathunga 05/31/2019
        !This subroutine set the functional id and  x_hybrid_coeff
        subroutine set_libxc_func_info(f_keywd, self,ierr)

           use xc_f90_types_m
           use xc_f90_lib_m
           use quick_exception_module

           implicit none
           character(len=200), intent(in) :: f_keywd
           type(quick_method_type), intent(inout) :: self
           integer, intent(inout) :: ierr
           character(len=200) :: func1, func2 
           character(len=256) :: functional_name
           integer :: f_id, nof_f, istart, iend, imid
           double precision :: x_hyb_coeff
           type(xc_f90_pointer_t) :: xc_func
           type(xc_f90_pointer_t) :: xc_info

        !We now set the functional ids corresponding to each functional.
        !Note that these ids are coming from libxc. One should obtain them
        !by looking at the functional name (eg: PBE0) in libxc manual and
        !using xc_f90_functional_get_number() function in libxc library.

        imid=0
        if (index(f_keywd,'LIBXC=') /= 0) then
           istart = index(f_keywd,'LIBXC=')
           call rdword(f_keywd,istart,iend)
           imid=index(f_keywd(istart+6:iend),',')

           if(imid>0) then
              imid=istart+6+imid
              func1=f_keywd(istart+6:imid-2)
              func2=f_keywd(imid:iend)
           else
              func1=f_keywd(istart+6:iend)
           endif
           !write(*,*) "func1: ",trim(func1), " func2: ",trim(func2), istart, iend, imid
        else
           ierr=31
           return
        endif

        nof_f=0
        do f_id=0,1000
           call xc_f90_functional_get_name(f_id,functional_name)
           if((index(functional_name,'unknown') .eq. 0) &
            .and. (index(functional_name,'mgga') .eq. 0))  then
                functional_name=trim(functional_name)

                call upcase(functional_name,200)

                if((trim(functional_name) == trim(func1)) .or. (trim(functional_name) == trim(func2))) then 
                        nof_f=nof_f+1
                        if(self%xc_polarization > 0) then
                                call xc_f90_func_init(xc_func, xc_info, f_id, XC_POLARIZED)
                        else
                                call xc_f90_func_init(xc_func, xc_info, f_id, XC_UNPOLARIZED)
                        endif

                        self%functional_id(nof_f)=xc_f90_functional_get_number(functional_name)
                        call xc_f90_hyb_exx_coef(xc_func, self%x_hybrid_coeff)
                        call xc_f90_func_end(xc_func)
                endif
           endif
        enddo

        if(nof_f > 0) then
          self%nof_functionals=nof_f
        else
          ierr=32
          return
        endif

        end subroutine set_libxc_func_info
end module quick_method_module<|MERGE_RESOLUTION|>--- conflicted
+++ resolved
@@ -477,9 +477,11 @@
                 self%B3LYP=.true.
                 self%x_hybrid_coeff =0.2d0
             elseif(index(keyWD,'BLYP').ne.0) then
-<<<<<<< HEAD
-                self%BLYP=.true.
-                self%x_hybrid_coeff =0.0d0
+                self%uselibxc=.true.
+                tempstring='LIBXC=GGA_X_B88,GGA_C_LYP'
+                call set_libxc_func_info(tempstring, self, ierr)
+                !self%BLYP=.true.
+                !self%x_hybrid_coeff =0.0d0
             elseif(index(keyWD,'BP86').ne.0) then
                 self%uselibxc=.true.
                 tempstring='LIBXC=GGA_X_B88,GGA_C_P86'
@@ -512,14 +514,6 @@
                 self%uselibxc=.true.
                 tempstring='LIBXC=GGA_X_PBE,GGA_C_PBE'
                 call set_libxc_func_info(tempstring, self, ierr)
-=======
-                self%uselibxc=.true.
-                tempstring='LIBXC=GGA_X_B88,GGA_C_LYP'
-                call set_libxc_func_info(tempstring, self, ierr)
-                CHECK_ERROR(ierr) 
-                !self%BLYP=.true.
-                !self%x_hybrid_coeff =0.0d0
->>>>>>> f4b704ff
             endif
             CHECK_ERROR(ierr)
 
