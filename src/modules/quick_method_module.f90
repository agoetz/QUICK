--- conflicted
+++ resolved
@@ -541,10 +541,7 @@
 
         end subroutine print_quick_method
 
-<<<<<<< HEAD
-=======
-
->>>>>>> 9ce88d59
+
         !------------------------
         ! read quick_method
         !------------------------
@@ -845,9 +842,8 @@
                 endif
             endif
             CHECK_ERROR(ierr)
-<<<<<<< HEAD
-
-          ! Electrostatic Potential(ESP), Field (EF), Field Gradient (EFG) on a grid
+
+           ! Electrostatic Potential(ESP), Field (EF), Field Gradient (EFG) on a grid
            if (index(keyWD,'EFG_GRID').ne.0) then
                self%efg_grid=.true.
                self%ext_grid=.true.
@@ -870,13 +866,10 @@
                  self%vdw_radii = trim(tempstring)
                endif
            endif
-        if (index(keyWD,'EXTGRID_ANGSTROM').ne.0) then
-            self%extgrid_angstrom=.true.
-            self%ext_grid=.true.
-        endif
-
-=======
->>>>>>> 9ce88d59
+           if (index(keyWD,'EXTGRID_ANGSTROM').ne.0) then
+               self%extgrid_angstrom=.true.
+               self%ext_grid=.true.
+           endif
         end subroutine read_quick_method
 
 
