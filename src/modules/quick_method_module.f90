!
!	quick_method_module.f90
!	new_quick
!
!	Created by Yipu Miao on 2/18/11.
!	Copyright 2011 University of Florida. All rights reserved.
!
#include "util.fh"

#define FUNCTIONAL_ID_SIZE (10)

module quick_method_module
    use quick_constants_module
    use quick_input_parser_module  

    implicit none

    type quick_method_type

        ! the first section includes some elements of namelist is for the QM method that is going to use
        logical :: HF =  .false.       ! HF
        logical :: DFT =  .false.      ! DFT
        logical :: MP2 =  .false.      ! MP2

        !Madu Manathunga 05/30/2019 We should get rid of these functional
        !variables in future. Instead, we call funcationals from libxc
        logical :: B3LYP = .false.     ! B3LYP
        logical :: BLYP = .false.      ! BLYP
        logical :: BPW91 = .false.     ! BPW91
        logical :: MPW91LYP = .false.  ! MPW91LYP
        logical :: MPW91PW91 = .false. ! MPW91PW91
        logical :: SEDFT = .false.     ! Semi-Empirical DFT
        logical :: edisp= .false.      ! Emperical Dispersion
        logical :: DFTD2= .false.      ! DFT-D2 dispersion correction
        logical :: DFTD3= .false.      ! D3 correction with zero damping
        logical :: DFTD3BJ= .false.    ! D3 correction with BJ damping
        logical :: DFTD3M= .false.     ! Modified D3 correction with zero damping
        logical :: DFTD3MBJ= .false.   ! Modified D3 correction with BJ damping

        logical :: PBSOL = .false.     ! PB Solvent
        logical :: UNRST =  .false.    ! Unrestricted

        ! the second section includes some advanced option
        logical :: debug =  .false.    ! debug mode
        logical :: nodirect = .false.  ! conventional scf
        logical :: readDMX =  .false.  ! flag to read density matrix
<<<<<<< HEAD
        logical :: readPMat = .false.  ! flag to read density matrix
        logical :: writePMat = .false. ! flag to write density matrix
=======
        logical :: readden = .false.  ! flag to read density matrix
        logical :: writeden = .false. ! flag to write density matrix
>>>>>>> de04a404
        logical :: readSAD = .true.    ! flag to read SAD guess
        logical :: writeSAD = .false.  ! flag to write SAD guess
        logical :: diisSCF =  .false.  ! DIIS SCF
        logical :: prtGap =  .false.   ! flag to print HOMO-LUMO gap
        logical :: opt =  .false.      ! optimization
        logical :: grad = .false.      ! if calculate gradient
        logical :: analGrad =  .false. ! Analytical Gradient
        logical :: analHess =  .false. ! Analytical Hessian Matrix
        logical :: esp_charge =  .false.    ! ESP charge on atoms
        double precision :: espgrid_spacing =  0.25    ! grid density (in Angstroms) to obtain ESP charge
        logical :: esp_grid =  .false.      ! Electrostatic potential on a grid (ESP)
        logical :: efield_grid =  .false.   ! Electrostatic field (EFIELD)
        logical :: efg_grid =  .false.      ! Electrostatic field gradient (EFG)
        logical :: diisOpt =  .false.  ! DIIS Optimization
        logical :: core =  .false.     ! Add core
        logical :: annil =  .false.    ! Annil Spin Contamination
        logical :: freq =  .false.     ! Frenquency calculation
        logical :: zmat = .false.      ! Z-matrix
        logical :: dipole = .false.    ! Dipole Momenta
        logical :: printEnergy = .true.! Print Energy each cycle, since it's cheap but useful, set it's true for default.
        logical :: hasF= .false.       ! If f functions present
        logical :: calcDens = .false.  ! calculate density
        logical :: calcDensLap = .false. !calculate density lap

        double precision :: gridSpacing = 0.1d0
                                       ! Density file gridspacing
        double precision :: lapGridSpacing = 0.1d0
                                       ! Density lapcacian file gridspacing

        logical :: PDB = .false.       ! PDB input
        logical :: extCharges = .false.! external charge (x,y,z,q)
        logical :: ext_grid = .false.  ! external grid points (x,y,z)
        logical :: extgrid_angstrom =  .false.  ! will print external X, Y, Z points in Angstrom as opposed to Bohr in properties file


        ! those methods are mostly for research use
        logical :: FMM = .false.       ! Fast Multipole
        logical :: DIVCON = .false.    ! Div&Con
        integer :: ifragbasis = 1      ! =2.residue basis,=1.atom basis(DEFUALT),=3 non-h atom basis

        ! this is DFT grid
        integer :: iSG = 1             ! =0. SG0, =1. SG1(DEFAULT)

        ! Initial guess part
        logical :: SAD = .true.        ! SAD initial guess(default)
        logical :: MFCC = .false.      ! MFCC

        ! this part is about ECP
        logical :: ecp                 ! ECP
        logical :: custECP             ! Custom ECP

        ! max cycles for scf or opt
        integer :: iscf = 200          ! max scf cycles
        integer :: iscf_sad = 200      ! max scf cycles for sad guess
        integer :: iopt = 0            ! max opt cycles

        ! Maximum number of DIIS error vectors for scf convergence.
        integer :: maxdiisscf = 10

        ! start cycle for delta density cycle
        integer :: ncyc = 3

        ! following are some cutoff criteria
        double precision :: coreIntegralCutoff = 1.0d-12 ! cutoff for 1e integral prescreening
        double precision :: integralCutoff = 1.0d-7   ! integral cutoff
        double precision :: leastIntegralCutoff = LEASTCUTOFF  ! the smallest cutoff
        double precision :: maxIntegralCutoff = 1.0d-12
        double precision :: primLimit      = 1.0d-8   ! prime cutoff
        double precision :: gradCutoff     = 1.0d-7   ! gradient cutoff
        double precision :: DMCutoff       = 1.0d-10  ! density matrix cutoff
        double precision :: XCCutoff       = 1.0d-7   ! exchange correlation cutoff
        logical :: isDefaultXCCutoff       = .true.
        !tol
        double precision :: pmaxrms        = 1.0d-6   ! density matrix convergence criteria
        double precision :: basisCutoff    = 1.0d-6  ! basis set cutoff
        !signif

        ! following are some gradient cutoff criteria
        double precision :: stepMax        = .1d0/0.529177249d0 ! max change of one step
        double precision :: geoMaxCrt      = .0018d0  ! max geometry change
        double precision :: gRMSCrt        = .0012d0  ! geometry rms change
        double precision :: gradMaxCrt     = .00045d0 ! max gradient change
        double precision :: gNormCrt       = .00030d0 ! gradient normalization
        double precision :: EChange        = 1.0d-6   ! Energy change

        !Madu Manathunga 05/30/2019
        !Following variables facilitates the use of libxc functionals
        logical :: uselibxc = .false.
        integer :: xc_polarization = 0
        !Following holds functional ids. Currently only holds two functionals.
        integer, dimension(FUNCTIONAL_ID_SIZE) :: functional_id
        double precision :: x_hybrid_coeff  = 1.0d0 !Amount of exchange contribution. 1.0 for HF.
        integer :: nof_functionals = 0

        logical :: uscf_conv     = .false.
        logical :: scf_conv      = .false.
        logical :: allow_bad_scf        = .false.
        logical :: diffuse_basis_funcs = .false.    ! if basis set contains diffuse functions
        logical :: coarse_cutoff = .false.          ! use coarse cutoffs in SCF and gradient 
        logical :: tight_cutoff  = .false.          ! use coarse cutoffs in SCF and gradient

        logical :: usedlfind                     = .true.   ! DL-Find used as default optimizer  
        integer :: dlfind_iopt                   = 3        ! type of optimisation algorithm
        integer :: dlfind_icoord                 = 3        ! type of internal coordinates

#if defined CUDA || defined CUDA_MPIV || defined HIP || defined HIP_MPIV 
        logical :: bCUDA                ! if CUDA is used here
#endif

    end type quick_method_type

    type (quick_method_type),save :: quick_method

    interface print
        module procedure print_quick_method
    end interface print

    interface read
        module procedure read_quick_method
    end interface read

#ifdef MPIV
    interface broadcast
        module procedure broadcast_quick_method
    end interface Broadcast
#endif

    interface init
        module procedure init_quick_method
    end interface init

    interface check
        module procedure check_quick_method
    end interface check

#if defined CUDA || defined CUDA_MPIV || defined HIP || defined HIP_MPIV 
    interface upload
        module procedure upload_method
    end interface upload

    interface delete
        module procedure delete_method
    end interface delete

#endif

    contains
#ifdef MPIV
        !------------------------
        ! Broadcast quick_method
        !------------------------
        subroutine broadcast_quick_method(self, ierr)
            use quick_MPI_module
            use quick_exception_module            
            use mpi

            implicit none

            type(quick_method_type) self
            integer, intent(inout) :: ierr

            call MPI_BARRIER(MPI_COMM_WORLD,mpierror)
            call MPI_BCAST(self%HF,1,mpi_logical,0,MPI_COMM_WORLD,mpierror)
            call MPI_BCAST(self%DFT,1,mpi_logical,0,MPI_COMM_WORLD,mpierror)
            call MPI_BCAST(self%MP2,1,mpi_logical,0,MPI_COMM_WORLD,mpierror)
            call MPI_BCAST(self%B3LYP,1,mpi_logical,0,MPI_COMM_WORLD,mpierror)
            call MPI_BCAST(self%BLYP,1,mpi_logical,0,MPI_COMM_WORLD,mpierror)
            call MPI_BCAST(self%BPW91,1,mpi_logical,0,MPI_COMM_WORLD,mpierror)
            call MPI_BCAST(self%MPW91LYP,1,mpi_logical,0,MPI_COMM_WORLD,mpierror)
            call MPI_BCAST(self%MPW91PW91,1,mpi_logical,0,MPI_COMM_WORLD,mpierror)
            call MPI_BCAST(self%PBSOL,1,mpi_logical,0,MPI_COMM_WORLD,mpierror)
            call MPI_BCAST(self%UNRST,1,mpi_logical,0,MPI_COMM_WORLD,mpierror)
            call MPI_BCAST(self%debug,1,mpi_logical,0,MPI_COMM_WORLD,mpierror)
            call MPI_BCAST(self%nodirect,1,mpi_logical,0,MPI_COMM_WORLD,mpierror)
            call MPI_BCAST(self%readDMX,1,mpi_logical,0,MPI_COMM_WORLD,mpierror)
            call MPI_BCAST(self%diisSCF,1,mpi_logical,0,MPI_COMM_WORLD,mpierror)
            call MPI_BCAST(self%prtGap,1,mpi_logical,0,MPI_COMM_WORLD,mpierror)
            call MPI_BCAST(self%opt,1,mpi_logical,0,MPI_COMM_WORLD,mpierror)
            call MPI_BCAST(self%grad,1,mpi_logical,0,MPI_COMM_WORLD,mpierror)
            call MPI_BCAST(self%analGrad,1,mpi_logical,0,MPI_COMM_WORLD,mpierror)
            call MPI_BCAST(self%analHess,1,mpi_logical,0,MPI_COMM_WORLD,mpierror)
            call MPI_BCAST(self%esp_charge,1,mpi_logical,0,MPI_COMM_WORLD,mpierror)
            call MPI_BCAST(self%espgrid_spacing,1,mpi_logical,0,MPI_COMM_WORLD,mpierror)
            call MPI_BCAST(self%esp_grid,1,mpi_logical,0,MPI_COMM_WORLD,mpierror)
            call MPI_BCAST(self%efield_grid,1,mpi_logical,0,MPI_COMM_WORLD,mpierror)
            call MPI_BCAST(self%efg_grid,1,mpi_logical,0,MPI_COMM_WORLD,mpierror)
            call MPI_BCAST(self%diisOpt,1,mpi_logical,0,MPI_COMM_WORLD,mpierror)
            call MPI_BCAST(self%core,1,mpi_logical,0,MPI_COMM_WORLD,mpierror)
            call MPI_BCAST(self%annil,1,mpi_logical,0,MPI_COMM_WORLD,mpierror)
            call MPI_BCAST(self%freq,1,mpi_logical,0,MPI_COMM_WORLD,mpierror)
            call MPI_BCAST(self%SEDFT,1,mpi_logical,0,MPI_COMM_WORLD,mpierror)
            call MPI_BCAST(self%Zmat,1,mpi_logical,0,MPI_COMM_WORLD,mpierror)
            call MPI_BCAST(self%dipole,1,mpi_logical,0,MPI_COMM_WORLD,mpierror)
            call MPI_BCAST(self%ecp,1,mpi_logical,0,MPI_COMM_WORLD,mpierror)
            call MPI_BCAST(self%custECP,1,mpi_logical,0,MPI_COMM_WORLD,mpierror)
            call MPI_BCAST(self%printEnergy,1,mpi_logical,0,MPI_COMM_WORLD,mpierror)
            call MPI_BCAST(self%hasF,1,mpi_logical,0,MPI_COMM_WORLD,mpierror)
            call MPI_BCAST(self%calcDens,1,mpi_logical,0,MPI_COMM_WORLD,mpierror)
            call MPI_BCAST(self%calcDensLap,1,mpi_logical,0,MPI_COMM_WORLD,mpierror)
            call MPI_BCAST(self%gridspacing,1,mpi_double_precision,0,MPI_COMM_WORLD,mpierror)
            call MPI_BCAST(self%lapGridSpacing,1,mpi_double_precision,0,MPI_COMM_WORLD,mpierror)
<<<<<<< HEAD
            call MPI_BCAST(self%readPMat,1,mpi_logical,0,MPI_COMM_WORLD,mpierror)
            call MPI_BCAST(self%writePMat,1,mpi_logical,0,MPI_COMM_WORLD,mpierror)
=======
            call MPI_BCAST(self%readden,1,mpi_logical,0,MPI_COMM_WORLD,mpierror)
            call MPI_BCAST(self%writeden,1,mpi_logical,0,MPI_COMM_WORLD,mpierror)
>>>>>>> de04a404
            call MPI_BCAST(self%extCharges,1,mpi_logical,0,MPI_COMM_WORLD,mpierror)
            call MPI_BCAST(self%ext_grid,1,mpi_logical,0,MPI_COMM_WORLD,mpierror)
            call MPI_BCAST(self%extgrid_angstrom,1,mpi_logical,0,MPI_COMM_WORLD,mpierror)
            call MPI_BCAST(self%PDB,1,mpi_logical,0,MPI_COMM_WORLD,mpierror)
            call MPI_BCAST(self%SAD,1,mpi_logical,0,MPI_COMM_WORLD,mpierror)
            call MPI_BCAST(self%FMM,1,mpi_logical,0,MPI_COMM_WORLD,mpierror)
            call MPI_BCAST(self%DIVCON,1,mpi_logical,0,MPI_COMM_WORLD,mpierror)
            call MPI_BCAST(self%MFCC,1,mpi_logical,0,MPI_COMM_WORLD,mpierror)
            call MPI_BCAST(self%ifragbasis,1,mpi_integer,0,MPI_COMM_WORLD,mpierror)
            call MPI_BCAST(self%iSG,1,mpi_integer,0,MPI_COMM_WORLD,mpierror)
            call MPI_BCAST(self%iscf,1,mpi_integer,0,MPI_COMM_WORLD,mpierror)
            call MPI_BCAST(self%iscf_sad,1,mpi_integer,0,MPI_COMM_WORLD,mpierror)
            call MPI_BCAST(self%iopt,1,mpi_integer,0,MPI_COMM_WORLD,mpierror)
            call MPI_BCAST(self%maxdiisscf,1,mpi_integer,0,MPI_COMM_WORLD,mpierror)
            call MPI_BCAST(self%ncyc,1,mpi_integer,0,MPI_COMM_WORLD,mpierror)
            call MPI_BCAST(self%integralCutoff,1,mpi_double_precision,0,MPI_COMM_WORLD,mpierror)
            call MPI_BCAST(self%leastIntegralCutoff,1,mpi_double_precision,0,MPI_COMM_WORLD,mpierror)
            call MPI_BCAST(self%maxIntegralCutoff,1,mpi_double_precision,0,MPI_COMM_WORLD,mpierror)
            call MPI_BCAST(self%primLimit,1,mpi_double_precision,0,MPI_COMM_WORLD,mpierror)
            call MPI_BCAST(self%gradCutoff,1,mpi_double_precision,0,MPI_COMM_WORLD,mpierror)
            call MPI_BCAST(self%DMCutoff,1,mpi_double_precision,0,MPI_COMM_WORLD,mpierror)
            call MPI_BCAST(self%XCCutoff,1,mpi_double_precision,0,MPI_COMM_WORLD,mpierror)
            call MPI_BCAST(self%pmaxrms,1,mpi_double_precision,0,MPI_COMM_WORLD,mpierror)
            call MPI_BCAST(self%basisCutoff,1,mpi_double_precision,0,MPI_COMM_WORLD,mpierror)
            call MPI_BCAST(self%stepMax,1,mpi_double_precision,0,MPI_COMM_WORLD,mpierror)
            call MPI_BCAST(self%geoMaxCrt,1,mpi_double_precision,0,MPI_COMM_WORLD,mpierror)
            call MPI_BCAST(self%gRMSCrt,1,mpi_double_precision,0,MPI_COMM_WORLD,mpierror)
            call MPI_BCAST(self%gradMaxCrt,1,mpi_double_precision,0,MPI_COMM_WORLD,mpierror)
            call MPI_BCAST(self%gNormCrt,1,mpi_double_precision,0,MPI_COMM_WORLD,mpierror)

            !mpi variables for libxc implementation
            call MPI_BCAST(self%uselibxc,1,mpi_logical,0,MPI_COMM_WORLD,mpierror)
            call MPI_BCAST(self%nof_functionals,1,mpi_integer,0,MPI_COMM_WORLD,mpierror)
            call MPI_BCAST(self%functional_id,FUNCTIONAL_ID_SIZE,mpi_integer,0,MPI_COMM_WORLD,mpierror)
            call MPI_BCAST(self%x_hybrid_coeff,1,mpi_double_precision,0,MPI_COMM_WORLD,mpierror)
            call MPI_BCAST(self%xc_polarization,1,mpi_double_precision,0,MPI_COMM_WORLD,mpierror)
            call MPI_BCAST(self%usedlfind,1,mpi_logical,0,MPI_COMM_WORLD,mpierror)
            call MPI_BCAST(self%allow_bad_scf,1,mpi_logical,0,MPI_COMM_WORLD,mpierror)

        end subroutine broadcast_quick_method


#endif
        !------------------------
        ! print quick_method
        !------------------------
        subroutine print_quick_method(self,io,ierr)
            use xc_f90_types_m
            use xc_f90_lib_m
            use quick_exception_module
#if (defined HIP || defined HIP_MPIV) && defined WITH_MAGMA
            use quick_magma_module, only: magmaPrintInfo
#endif
            implicit none
            integer io
            type(quick_method_type) self
            integer, intent(inout) :: ierr

            !libxc variables
            type(xc_f90_pointer_t) :: xc_func
            type(xc_f90_pointer_t) :: xc_info
            character(len=120) :: f_name, f_kind, f_family
            integer :: vmajor, vminor, vmicro, f_id

            if (io.ne.0) then
            write(io,'(" ============== JOB CARD =============")')
            if (self%HF) then
                write(io,'(" METHOD = HARTREE FOCK")')
            else if (self%MP2) then
                write(io,'(" METHOD = SECOND ORDER PERTURBATION THEORY")')
            else if (self%DFT) then
                write(io,'(" METHOD = DENSITY FUNCTIONAL THEORY")')

                if(self%uselibxc) then
                     call xc_f90_version(vmajor, vminor, vmicro)
                     write(io,'(" USING LIBXC VERSION: ",I1,".",I1,".",I1)') vmajor, &
                     vminor, vmicro
                     write(io,'(" FUNCTIONAL INFORMATION:")')
                !Get functional information from libxc and print

                  do f_id=1, self%nof_functionals
                     !Initiate libx function; but we only care unpolarized at
                     !this point
                     if(self%xc_polarization >0 ) then
                        call xc_f90_func_init(xc_func, xc_info, self%functional_id(f_id),XC_POLARIZED)
                     else
                        call xc_f90_func_init(xc_func, xc_info,self%functional_id(f_id),XC_UNPOLARIZED)
                     endif
                     call xc_f90_info_name(xc_info, f_name)

                     select case(xc_f90_info_kind(xc_info))
                        case (XC_EXCHANGE)
                          write(f_kind, '(a)') 'EXCHANGE'
                        case (XC_CORRELATION)
                          write(f_kind, '(a)') 'CORRELATION'
                        case (XC_EXCHANGE_CORRELATION)
                          write(f_kind, '(a)') 'EXCHANGE CORRELATION'
                        case (XC_KINETIC)
                          write(f_kind, '(a)') 'KINETIC'
                        case default
                          write (f_kind, '(a)') 'UNKNOWN'
                     end select

                    select case (xc_f90_info_family(xc_info))
                        case (XC_FAMILY_LDA);
                          write(f_family,'(a)') "LDA"
                        case (XC_FAMILY_GGA);
                          write(f_family,'(a)') "GGA"
                        case (XC_FAMILY_HYB_GGA);
                          write(f_family,'(a)') "HYBRID GGA"
                        case (XC_FAMILY_MGGA);
                          write(f_family,'(a)') "MGGA"
                        case (XC_FAMILY_HYB_MGGA);
                          write(f_family,'(a)') "HYBRID MGGA"
                        case default;
                          write(f_family,'(a)') "UNKNOWN"
                        end select

                     write(io,'(" NAME = ",a, " FAMILY = ",a, " KIND = ",a)') &
                     trim(f_name), trim(f_family), trim(f_kind)
                     call xc_f90_func_end(xc_func)
                  enddo

                elseif (self%B3LYP) then
                    write(io,'(" DENSITY FUNCTIONAL = B3LYP")')
                elseif(self%BLYP) then
                    write(io,'(" DENSITY FUNCTIONAL = BLYP")')
                elseif(self%BPW91) then
                    write(io,'(" DENSITY FUNCTIONAL = BPW91")')
                elseif(self%MPW91LYP) then
                    write(io,'(" DENSITY FUNCTIONAL = MPW91LYP")')
                elseif(self%MPW91PW91) then
                    write(io,'(" DENSITY FUNCTIONAL = MPW91PW91")')
                endif
                
            else if (self%SEDFT) then
                write(io,'(" METHOD = SEMI-EMPIRICAL DENSTITY FUNCTIONAL THEORY")')
            endif

            if(self%edisp) then
              if(self%DFTD2 .or. self%DFTD3 .or. self%DFTD3BJ .or. self%DFTD3M .or. self%DFTD3MBJ) then
                write(io,'(" USING GRIMME DISPERSION CORRECTION: REPACKAGED DFT-D3 LIBRARY v0.9")')
              endif
              if(self%DFTD2) write(io,'("   DISPERSION METHOD = D2")')
              if(self%DFTD3) write(io,'("   DISPERSION METHOD = D3, ZERO DAMPING")')
              if(self%DFTD3BJ) write(io,'("   DISPERSION METHOD = D3, BJ DAMPING")')
              if(self%DFTD3M) write(io,'("   DISPERSION METHOD = MODIFIED D3, ZERO DAMPING")')
              if(self%DFTD3MBJ) write(io,'("   DISPERSION METHOD = MODIFIED D3, BJ DAMPING")')
            endif

            if (self%nodirect) then
              write(io,'(" SAVE 2E INT TO DISK ")')
            else
              write(io,'(" DIRECT SCF ")')
            endif

#if (defined HIP || defined HIP_MPIV) && defined WITH_MAGMA
            call magmaPrintInfo(io, ierr)
#endif

            if (self%PDB) write(io,'(" PDB INPUT ")')
            if (self%MFCC) write(io,'(" MFCC INITIAL GUESS ")')
            if (self%SAD)  write(io,'(" SAD INITAL GUESS ")')

            if (self%FMM)  write(io,'(" FAST MULTIPOLE METHOD = TRUE ")')

            if (self%UNRST)     write(io,'(" UNRESTRICTED SYSTEM")')
            if (self%annil)     write(io,'(" ANNIHILATE SPIN CONTAMINAT")')

            if (self%PBSOL)     write(io,'(" SOLVATION MODEL = PB")')
            if (self%diisSCF)   write(io,'(" USE DIIS SCF")')
            if (self%prtGap)    write(io,'(" PRINT HOMO-LUMO GAP")')
            if (self%printEnergy) write(io,'(" PRINT ENERGY EVERY CYCLE")')

            if (self%readDMX)   write(io,'(" READ DENSITY MATRIX FROM FILE")')
<<<<<<< HEAD
            if (self%readPMat) write(io,'(" READ DENSITY MATRIX From DATAFILE")')
            if (self%writePMat) write(io,'(" WRITE DENSITY MATRIX TO FILE")')
=======
            if (self%readden) write(io,'(" READ DENSITY MATRIX From DATAFILE")')
            if (self%writeden) write(io,'(" WRITE DENSITY MATRIX TO FILE")')
>>>>>>> de04a404
            if (self%readSAD)   write(io,'(" READ SAD GUESS FROM FILE")')
            if (self%writeSAD)   write(io,'(" WRITE SAD GUESS TO FILE")')
    
            if (self%zmat)      write(io,'(" Z-MATRIX CONSTRUCTION")')
            if (self%dipole)    write(io,'(" DIPOLE")')
            if (self%ecp)       write(io,'(" ECP BASIS SET")')
            if (self%custECP)   write(io,'(" CUSTOM ECP BASIS SET")')

            if (self%extCharges)write(io,'(" EXTERNAL CHARGES")')
            if (self%ext_grid)write(io,'(" EXTERNAL GRID POINTS")')
            if (self%core)      write(io,'(" SUM INNER ELECTRONS INTO CORE")')
            if (self%debug)     write(io,'(" DEBUG MODE")')

            if (self%DFT) then
                if (self%iSG .eq. 0) write(io,'(" STANDARD GRID = SG0")')
                if (self%iSG .eq. 1) write(io,'(" STANDARD GRID = SG1")')
            endif

            if (self%opt) then
                write(io,'(" GEOMETRY OPTIMIZATION")',advance="no")
                if (self%diisOpt)   write(io,'(" USE DIIS FOR GEOMETRY OPTIMIZATION")')
                if (self%analGrad)  then
                    write(io,'(" ANALYTICAL GRADIENT")')
                else
                    write(io,'(" NUMERICAL GRADIENT")')
                endif

                if (self%freq) then
                    write(io,'(" FREQENCY CALCULATION")',advance="no")
                    if (self%analHess)  then
                        write(io,'(" ANALYTICAL HESSIAN MATRIX")')
                    else
                        write(io,'(" NUMERICAL HESSIAN MATRIX")')
                    endif
                endif
                write (io,'(" REQUEST CRITERIA FOR GEOMETRY CONVERGENCE: ")')
                write (io,'("      MAX ALLOWED GEO CHANGE  = ",E10.3)') self%stepMax
                write (io,'("      MAX GEOMETRY CHANGE     = ",E10.3)') self%geoMaxCrt
                write (io,'("      GEOMETRY CHANGE RMS     = ",E10.3)') self%gRMSCrt
                write (io,'("      MAX GRADIENT CHANGE     = ",E10.3)') self%gradMaxCrt
                write (io,'("      GRADIENT NORMALIZATION  = ",E10.3)') self%gNormCrt
                write (io,'("      MAX OPTIMIZATION CYCLE  = ",I5)') self%iopt
            endif

            if (self%grad)      write(io,'(" GRADIENT CALCULATION")')

            ! computing esp, efield and efg
            if (self%esp_charge)then
              write(io,'(" ESP CHARGE CALCULATION")')
              write(io,'(" ESP grids are created at " F5.3 " A spacing ")') self%espgrid_spacing
            end if

            if (self%esp_grid)      write(io,'(" ELECTROSTATIC POTENTIAL CALCULATION")')
            if (self%efield_grid)      write(io,'(" ELECTROSTATIC FIELD CALCULATION")')
            if (self%efg_grid)      write(io,'(" ELECTRIC FIELD GRADIENT CALCULATION")')

            if (self%DIVCON) then
                write(io,'(" DIV & CON METHOD")',advance="no")
                if (self%ifragbasis .eq. 1) then
                    write(io,'(" = DIV AND CON ON ATOM BASIS")')
                elseif (self%ifragbasis .eq. 2) then
                    write(iO,'(" = DIV AND CON ON RESIDUE BASIS")')
                elseif (self%ifragbasis .eq. 3) then
                    write(io,'(" = DIV AND CON ON NON HYDROGEN ATOM BASIS")')
                else
                    write(io,'(" = DIV AND CON ON ATOM BASIS (BY DEFAULT)")')
                endif
            endif

            ! computing cycles
            write(io,'(" MAX SCF CYCLES = ",i6)') self%iscf
            if (self%diisSCF) write (io,'(" MAX DIIS CYCLES = ",I4)') self%maxdiisscf
            write (io,'(" DELTA DENSITY START CYCLE = ",I4)') self%ncyc

            ! cutoff size
            write (io,'(" COMPUTATIONAL CUTOFF: ")')
            write (io,'("      TWO-e INTEGRAL   = ",E10.3)') self%integralcutoff
            write (io,'("      BASIS SET PRIME  = ",E10.3)') self%primLimit
            write (io,'("      MATRIX ELEMENTS  = ",E10.3)') self%DMCutoff
            write (io,'("      BASIS FUNCTION   = ",E10.3)') self%basisCutoff
            if (self%grad) then
                write (io,'("      GRADIENT CUTOFF  = ",E10.3)') self%gradCutoff
            endif
            write (io,'(" DENSITY MATRIX MAXIMUM RMS FOR CONVERGENCE  = ",E10.3)') self%pmaxrms

            if (self%calcDens) write (io,'(" GENERATE ELECTRON DENSITY FILE WITH GRIDSPACING ",E12.6, "A")') &
                                self%gridspacing
            if (self%calcDensLap) write (io,'(" GENERATE ELECTRON DENSITY LAPLACIAN FILE WITH GRIDSPACING ", &
                                E12.6, "A")') self%lapgridspacing
            endif !io.ne.0

        end subroutine print_quick_method

        !------------------------
        ! read quick_method
        !------------------------
        subroutine read_quick_method(self,keywd,ierr)
            use quick_exception_module
            use quick_mpi_module
            use quick_files_module, only : write_molden
            use quick_files_module, only : dataFileName
            implicit none
            character(len=300) :: keyWD
            character(len=300) :: tempstring
            integer :: itemp,i,j
            type (quick_method_type) self
            integer, intent(inout) :: ierr
            logical :: found

            tempstring = keyWD
            call upcase(tempstring,300)
            if (index(tempstring,'READPMAT').ne.0)then
                self%readPMat=.true.
                call read(tempstring, 'READPMAT', i, j, .false., found)
                if(found)then
                  dataFileName = keyWD(i:i+j-2)
                endif
            endif

            call upcase(keyWD,300)
            if (index(keyWD,'PDB').ne. 0)       self%PDB=.true.
            if (index(keyWD,'MFCC').ne.0)       self%MFCC=.true.
            if (index(keyWD,'FMM').ne.0)        self%FMM=.true.
            if (index(keyWD,'MP2').ne.0)        self%MP2=.true.
            if (index(keyWD,'HF').ne.0)         self%HF=.true.
            if (index(keyWD,'DFT').ne.0)        self%DFT=.true.
            if (index(keyWD,'UHF').ne.0) then
                self%HF=.true.
                self%UNRST=.true.
            endif
            if (index(keyWD,'UDFT').ne.0) then
                self%DFT=.true.
                self%UNRST=.true.
            endif
            if (index(keyWD,'SEDFT').ne.0)      self%SEDFT=.true.
            if (index(keyWD,'PBSOL').ne.0)      self%PBSOL=.true.
            if (index(keyWD,'ANNIHILATE').ne.0) self%annil=.true.
            if (index(keyWD,'BPW91').ne.0)      self%BPW91=.true.
            if (index(keyWD,'MPW91LYP').ne.0)   self%MPW91LYP=.true.
            if (index(keyWD,'MPW91PW91').ne.0)  self%MPW91PW91=.true.

            if (index(keyWD,'CORE').ne.0)       self%CORE=.true.
            if (index(keyWD,'OPT').ne.0) then
                self%opt=.true.
                self%grad=.true.
            endif
            if (index(keyWD,'GRADIENT').ne.0) self%grad=.true.

            !Read dft functional keywords and set variable values
            if (index(keyWD,'LIBXC').ne.0) then
                self%uselibxc=.true.
                call set_libxc_func_info(keyWD, self, ierr)
            elseif(index(keyWD,'B3LYP').ne.0) then
                ! Native b3lyp is only implemented for closed shell
                if (self%UNRST) then
                  self%uselibxc=.true.
                  tempstring='LIBXC=HYB_GGA_XC_B3LYP'
                  call set_libxc_func_info(tempstring, self, ierr)
                else
                  self%B3LYP=.true.
                  self%x_hybrid_coeff =0.2d0
                endif
            elseif(index(keyWD,'BLYP').ne.0) then
                self%uselibxc=.true.
                tempstring='LIBXC=GGA_X_B88,GGA_C_LYP'
                call set_libxc_func_info(tempstring, self, ierr)
                !self%BLYP=.true.
                !self%x_hybrid_coeff =0.0d0
            elseif(index(keyWD,'BP86').ne.0) then
                self%uselibxc=.true.
                tempstring='LIBXC=GGA_X_B88,GGA_C_P86'
                call set_libxc_func_info(tempstring, self, ierr)
            elseif(index(keyWD,'B97-GGA1').ne.0) then
                self%uselibxc=.true.
                tempstring='LIBXC=GGA_XC_B97_GGA1'
                call set_libxc_func_info(tempstring, self, ierr)
            elseif(index(keyWD,'PW91').ne.0) then
                self%uselibxc=.true.
                tempstring='LIBXC=GGA_X_PW91,GGA_C_PW91'
                call set_libxc_func_info(tempstring, self, ierr)
            elseif(index(keyWD,'OLYP').ne.0) then
                self%uselibxc=.true.
                tempstring='LIBXC=GGA_X_OPTX,GGA_C_LYP'
                call set_libxc_func_info(tempstring, self, ierr)
            elseif(index(keyWD,'B97').ne.0) then
                self%uselibxc=.true.
                tempstring='LIBXC=HYB_GGA_XC_B97'
                call set_libxc_func_info(tempstring, self, ierr)
            elseif(index(keyWD,'O3LYP').ne.0) then
                self%uselibxc=.true.
                tempstring='LIBXC=HYB_GGA_XC_O3LYP'
                call set_libxc_func_info(tempstring, self, ierr)
            elseif(index(keyWD,'PBE0').ne.0) then
                self%uselibxc=.true.
                tempstring='LIBXC=HYB_GGA_XC_PBEH'
                call set_libxc_func_info(tempstring, self, ierr)
            elseif(index(keyWD,'REVPBE').ne.0) then
                self%uselibxc=.true.
                tempstring='LIBXC=GGA_X_PBE_R,GGA_C_PBE'
                call set_libxc_func_info(tempstring, self, ierr)
            elseif(index(keyWD,'PBE').ne.0) then
                self%uselibxc=.true.
                tempstring='LIBXC=GGA_X_PBE,GGA_C_PBE'
                call set_libxc_func_info(tempstring, self, ierr)
            endif
            CHECK_ERROR(ierr)

            if(self%B3LYP .or. self%BLYP .or. self%BPW91 .or. self%MPW91PW91 .or. &
                self%MPW91LYP .or. self%uselibxc) self%DFT=.true.

            if(self%DFT .and. self%UNRST .and. self%uselibxc) self%xc_polarization=1 

            ! set dispersion correction options
            if (index(keyWD,'D2').ne.0) then
              self%DFTD2=.true.
            elseif (index(keyWD,'D3BJ').ne.0) then
              self%DFTD3BJ=.true.
            elseif (index(keyWD,'D3MBJ').ne.0) then
              self%DFTD3MBJ=.true.
            elseif (index(keyWD,'D3M').ne.0) then
              self%DFTD3M=.true.
            elseif (index(keyWD,'D3').ne.0) then
              self%DFTD3=.true.
            endif

            if(self%DFTD2 .or. self%DFTD3 .or. self%DFTD3BJ .or. self%DFTD3M &
              .or. self%DFTD3MBJ) self%edisp=.true.

            if (index(keyWD,'DIIS-OPTIMIZE').ne.0)self%diisOpt=.true.
            if (index(keyWD,'GAP').ne.0)        self%prtGap=.true.
            if (index(keyWD,'GRAD').ne.0)       self%analGrad=.true.
            if (index(keyWD,'HESSIAN').ne.0)    self%analHess=.true.
            if (index(keyWD,'FREQ').ne.0)       self%freq=.true.
            if (index(keywd,'DEBUG').ne.0)      self%debug=.true.
            if (index(keyWD,'READ').ne.0)       self%readDMX=.true.
            if (index(keyWD,'RDSAD').ne.0)      self%readSAD=.true.  ! READSAD would clash with READ
            if (index(keyWD,'WRSAD').ne.0) then
               self%writeSAD = .true.
               self%readSAD = .false. ! switch off reading of SAD guess which was set to true by default
            end if
            if (index(keyWD,'ZMAKE').ne.0)      self%zmat=.true.
            if (index(keyWD,'DIPOLE').ne.0)     self%dipole=.true.
<<<<<<< HEAD

            if (index(keyWD,'WRITE').ne.0)      self%writePMat=.true.
=======
            if (index(keyWD,'WRITE').ne.0)      self%writeden=.true.
>>>>>>> de04a404
            if (index(keyWD,'EXTCHARGES').ne.0) self%EXTCHARGES=.true.
            if (index(keyWD,'EXTGRID').ne.0) self%ext_grid=.true.
            !if (index(keyWD,'EXTGRID_ANGSTROM').ne.0) self%extgrid_angstrom=.true.
            if (index(keyWD,'FORCE').ne.0)      self%grad=.true.

            if (index(keyWD,'NODIRECT').ne.0)      self%NODIRECT=.true.

            if (index(keywd,'DIVCON') .ne. 0) then
                self%divcon = .true.
                if (index(keywd,'ATOMBASIS') /= 0) then
                    self%ifragbasis=1
                else if (index(keywd,'RESIDUEBASIS') /= 0) then
                    self%ifragbasis=2
                else if (index(keywd,'NHAB') /= 0) then
                    self%ifragbasis=3
                else
                    self%ifragbasis=1
                endif
            endif

            !Read density matrix
            if (index(keyWD,'READDEN').ne.0) self%readden=.true.

            if (self%DFT) then
                if (index(keyWD,'SG0').ne.0) then
                    self%iSG=0
                else
                    self%iSG=1
                endif
            endif

            self%printEnergy=.true.
            self%sad=.true.
            self%diisSCF=.true.

            if (index(keyWD,'ECP').ne.0)  then
                self%ECP=.true.
                call read(keywd, 'ECP', tempstring)
                if (tempstring .eq. 'CUSTOM') self%custECP=.true.
            endif

            if (index(keyWD,'USEDFT').ne.0) then
                self%SEDFT=.true.
                self%UNRST=.true.
            endif

            ! Density map
            ! JOHN FAVER 12/2008
            if (index(keywd,'DENSITYMAP') /= 0) then
                call read(keywd, 'DENSITYMAP', self%gridspacing)
                self%calcdens = .true.
            endif
            
            ! Density lapmap
            if (index(keywd,'DENSITYLAPMAP') /= 0) then
                call read(keywd, 'DENSITYLAPMAP', self%lapgridspacing)
                self%calcdenslap = .true.
            endif

            ! opt cycls
            if (index(keywd,'OPTIMIZE') /= 0) then
                call read(keywd, 'OPTIMIZE', self%iopt, .false.)
            endif

            ! scf cycles
            if (index(keywd,'SCF') /= 0) then
                call read(keywd, 'SCF', self%iscf)
            endif

            ! DM Max RMS
            if (index(keywd,'DENSERMS') /= 0) then
                call read(keywd, 'DENSERMS', self%pmaxrms)
            endif

            ! 2e-cutoff
            if (index(keywd,'CUTOFF') /= 0) then
                call read(keywd, 'CUTOFF', self%integralCutoff)
                self%primLimit=self%integralCutoff*1.0d-1
            endif

            ! Grad cutoff
            if (index(keywd,'GRADCUTOFF') /= 0) then
                call read(keywd, 'GRADCUTOFF', self%gradCutoff)
            endif
        
            ! Max DIIS cycles
            if (index(keywd,'MAXDIIS') /= 0) then
                call read(keywd, 'MAXDIIS', self%maxdiisscf)
            endif

            ! Delta DM Cycle Start
            if (index(keywd,'NCYC') /= 0) then
                call read(keywd, 'NCYC', self%ncyc)
            endif

            ! DM cutoff
            if (index(keywd,'MATRIXZERO') /= 0) then
                call read(keywd,'MATRIXZERO', self%DMCutoff)
            endif

            if (index(keywd,'XCCUTOFF') /= 0) then           
                call read(keywd,'XCCUTOFF', self%XCCutoff)
                self%isDefaultXCCutoff = .false.
            endif

            ! Basis cutoff
            if (index(keywd,'BASISCUTOFF=') /= 0) then
                call read(keywd,'BASISCUTOFF', self%basisCutoff)
            endif

           if (index(keyWD,'ALLOW_BAD_SCF').ne.0)         self%allow_bad_scf=.true.

            ! Legacy Optimizer
            if (index(keyWD,'LOPT').ne.0)         self%usedlfind=.false.

            if (index(keywd,'GTOL=') /= 0) then
                call read(keywd,'GTOL', self%gradMaxCrt)
                self%gNormCrt  = self%gradMaxCrt / 1.5D0
                self%geoMaxCrt = self%gradMaxCrt * 4.D0
                self%gRMSCrt   = self%gradMaxCrt * 8.D0/3.D0
            endif

            if (index(keywd,'ETOL=') /= 0) then
                call read(keywd,'ETOL', self%EChange)
            endif

            if (index(keywd,'DLFIND=') /= 0) then
                self%usedlfind = .true.
                call read(keywd,'DLFIND', self%dlfind_iopt)
            endif

            if (index(keywd,'ICOORD=') /= 0) then
                call read(keywd,'ICOORD', self%dlfind_icoord)
            endif

            if (index(keyWD,'BASIS=').ne.0)  then
                tempstring=' '
                call read(keywd, 'BASIS', tempstring)
                if(index(tempstring,'+') /= 0) self%diffuse_basis_funcs=.true.
            endif

            if (index(keyWD,'COARSEINT').ne.0) self%coarse_cutoff=.true.
            if (index(keyWD,'TIGHTINT').ne.0) self%tight_cutoff=.true.

            ! read and enable exporting
            if (index(KeyWD,'EXPORT=') .ne. 0) then
                tempstring=' '
                call read(keyWD, 'EXPORT', tempstring)
                if(index(tempstring,'MOLDEN') /= 0) then
                    write_molden=.true.
                else
                    ierr=35
                endif
            endif


          ! Electrostatic Potential(ESP), Field (EF), Field Gradient (EFG) on a grid
           if (index(keyWD,'EFG_GRID').ne.0) then
               self%efg_grid=.true.
               self%ext_grid=.true.
           endif
           if (index(keyWD,'EFIELD_GRID').ne.0) then
               self%efield_grid=.true.
               self%ext_grid=.true.
           endif
           if (index(keyWD,'ESP_GRID').ne.0) then
               self%esp_grid=.true.
               self%ext_grid=.true.
           endif
           if (index(keyWD,'ESP_CHARGE').ne.0) then
               self%esp_charge=.true.
               if (index(keyWD,'ESPGRID_SPACING').ne.0) then
                 call read(keywd,'ESPGRID_SPACING', self%espgrid_spacing)
               endif
           endif
        if (index(keyWD,'EXTGRID_ANGSTROM').ne.0) then
            self%extgrid_angstrom=.true.
            self%ext_grid=.true.
        endif
            CHECK_ERROR(ierr)

        end subroutine read_quick_method

        !------------------------
        ! initial quick_method
        !------------------------
        subroutine init_quick_method(self,ierr)

            use quick_exception_module
            implicit none
            type(quick_method_type) self
            integer, intent(inout) :: ierr

            self%HF =  .false.       ! HF
            self%DFT =  .false.      ! DFT
            self%MP2 =  .false.      ! MP2
            self%B3LYP = .false.     ! B3LYP
            self%BLYP = .false.      ! BLYP
            self%BPW91 = .false.     ! BPW91
            self%MPW91LYP = .false.  ! MPW91LYP
            self%MPW91PW91 = .false. ! MPW91PW91
            self%SEDFT = .false.     ! Semi-Empirical DFT
            self%edisp= .false.      ! Emperical Dispersion   
            self%DFTD2= .false.      ! DFT-D2 dispersion correction
            self%DFTD3= .false.      ! D3 correction with zero damping
            self%DFTD3BJ= .false.    ! D3 correction with BJ damping
            self%DFTD3M= .false.     ! Modified D3 correction with zero damping
            self%DFTD3MBJ= .false.   ! Modified D3 correction with BJ damping

            self%PBSOL = .false.     ! PB Solvent
            self%UNRST =  .false.    ! Unrestricted

            self%debug =  .false.     ! debug mode
            self%nodirect = .false.   ! conventional SCF
            self%readDMX =  .false.   ! flag to read density matrix
            self%readSAD =  .true.    ! flag to read sad guess
            self%writeSAD = .false.   ! flag to write sad guess
            self%diisSCF =  .false.   ! DIIS SCF
            self%prtGap =  .false.    ! flag to print HOMO-LUMO gap
            self%opt =  .false.       ! optimization
            self%grad =  .false.      ! gradient
            self%analGrad =  .true.   ! Analytical Gradient
            self%analHess =  .false.  ! Analytical Hessian Matrix
            self%esp_charge = .false.        ! ESP charge on atoms
            self%espgrid_spacing =  0.25    ! grid density (in Angstroms) to obtain ESP charge
            self%esp_grid = .false.        ! Electrostatic potential (ESP) on grid
            self%efield_grid = .false.     ! Electric field (EFIELD) evaluated on grid
            self%efg_grid = .false.        ! Electric field gradient (EFG)

            self%diisOpt =  .false.  ! DIIS Optimization
            self%core =  .false.     !
            self%annil =  .false.    !
            self%freq =  .false.     ! Frenquency calculation
            self%zmat = .false.      ! Z-matrix
            self%dipole = .false.    ! Dipole
            self%ecp = .false.       ! ECP
            self%custECP = .false.   ! Custom ECP
            self%printEnergy = .true.! Print Energy each cycle
            self%hasF = .false.            ! If f orbitial is contained
            self%calcDens = .false.    ! calculate density
            self%calcDensLap = .false. ! calculate density lap
<<<<<<< HEAD
            self%readPMat = .false.    ! Input density matrix
            self%writePMat = .false.   ! Output density matrix
=======
            self%readden = .false.    ! Input density matrix
            self%writeden = .false.   ! Output density matrix
>>>>>>> de04a404
            self%extCharges = .false.  ! external charge
            self%ext_grid = .false.    ! external grid points
            self%extgrid_angstrom = .false.   ! external grid points (same as above) output in angstrom
            self%PDB = .false.         ! PDB input
            self%SAD = .true.          ! SAD initial guess
            self%FMM = .false.         ! Fast Multipole
            self%DIVCON = .false.      ! Div&Con

            self%ifragbasis = 1        ! =2.residue basis,=1.atom basis(DEFUALT),=3 non-h atom basis
            self%iSG = 1               ! =0. SG0, =1. SG1(DEFAULT)
            self%MFCC = .false.        ! MFCC

            self%iscf = 200
            self%iscf_sad = 200
            self%maxdiisscf = 10
            self%iopt = 0
            self%ncyc = 3

            self%integralCutoff = 1.0d-7   ! integral cutoff
            self%leastIntegralCutoff = LEASTCUTOFF
                                           ! smallest integral cutoff, used in conventional SCF
            self%maxIntegralCutoff = 1.0d-12
                                           ! smallest integral cutoff, used in conventional SCF
            self%primLimit      = 1.0d-8   ! prime cutoff
            self%gradCutoff     = 1.0d-7   ! gradient cutoff
            self%DMCutoff       = 1.0d-10  ! density matrix cutoff
            self%XCCutoff       = 1.0d-7   ! exchange correlation cutoff
            self%isDefaultXCCutoff = .true. ! is XCCutoff default or user specified

            self%pmaxrms        = 1.0d-6   ! density matrix convergence criteria
            self%basisCutoff    = 1.0d-6  ! basis set cutoff

            self%stepMax        = .1d0/0.529177249d0
                                           ! max change of one step
            self%geoMaxCrt      = .0018d0  ! max geometry change
            self%gRMSCrt        = .0012d0  ! geometry rms change
            self%gradMaxCrt     = .00100d0 ! max gradient change
            self%gNormCrt       = .00030d0 ! gradient normalization
            self%EChange        = 1.0d-6
            self%gridSpacing    = 0.1
            self%lapgridspacing = 0.1

            !Initialize libxc variables
            self%x_hybrid_coeff = 1.0d0 !Set the default exchange value
            self%uselibxc = .false.
            self%xc_polarization = 0
            self%nof_functionals = 0

            self%diffuse_basis_funcs=.false. ! if basis set contains diffuse functions
            self%coarse_cutoff=.false.
            self%tight_cutoff=.false.

#if defined CUDA || defined CUDA_MPIV || defined HIP || defined HIP_MPIV 
            self%bCUDA  = .true.
#endif

        end subroutine init_quick_method

        !------------------------
        ! check quick_method
        !------------------------
        subroutine check_quick_method(self,io,ierr)
            use quick_exception_module
            implicit none
            type(quick_method_type) self
            integer io
            integer, intent(inout) :: ierr

            ! If MP2, then set HF as default
            if (self%MP2) then
                self%HF = .true.
                self%DFT = .false.
            endif

            if (self%opt) then
                self%grad = .true.
            endif

            if(self%pmaxrms.lt.0.0001d0)then
                !self%integralCutoff=min(1.0d-7,self%integralCutoff)
                !self%primLimit=min(1.0d-7,self%primLimit)
            endif

            if(self%coarse_cutoff) then
                self%pmaxrms=1.0d-5
                self%integralCutoff=1.0e-6
                self%primLimit=self%integralCutoff*0.1d0
                self%gradCutoff=1.0e-6
                self%XCCutoff=1.0e-6
                self%basisCutoff=1.0e-5
            endif

            if(self%tight_cutoff) then
                self%pmaxrms=1.0d-7
                self%integralCutoff=1.0e-8
                self%primLimit=self%integralCutoff*0.1d0
                self%gradCutoff=1.0e-8
                self%XCCutoff=1.0e-8
                self%basisCutoff=1.0e-7
            endif

            ! OPT not available for MP2
            if (self%MP2 .and. self%OPT) then
                call PrtWrn(io,"GEOMETRY OPTIMIZAION IS NOT AVAILABLE WITH MP2, WILL DO MP2 SINGLE POINT ONLY")
                self%OPT = .false.
            endif

            ! OPT not available for BLYP and B3LYP DFT methods
            if(self%DFT.and. self%OPT .and. (.not. (self%BLYP .or. self%B3LYP) .and. .not.(self%uselibxc)))then
                call PrtWrn(io,"GEOMETRY OPTIMIZATION is only available with HF, DFT/BLYP, DFT/B3LYP" )
                self%OPT = .false.
            endif

            ! tighten XCCutoff if diffuse functions exist
            if(self%diffuse_basis_funcs .and. self%DFT .and. self%isDefaultXCCutoff) self%XCCutoff=self%XCCutoff*0.1d0

        end subroutine check_quick_method

        subroutine obtain_leastIntCutoff(self,ierr)
            use quick_constants_module
            use quick_exception_module
            implicit none
            type(quick_method_type) self
            integer, intent(inout) :: ierr
            

            self%leastIntegralCutoff = LEASTCUTOFF

            if (self%pmaxrms .gt. 1.0d0/10.0d0**9.5) self%leastIntegralCutoff = TEN_TO_MINUS5
            if (self%pmaxrms .gt. 1.0d0/10.0d0**8.5) self%leastIntegralCutoff = TEN_TO_MINUS4
            if (self%pmaxrms .gt. 1.0d0/10.0d0**7.5) self%leastIntegralCutoff = TEN_TO_MINUS3

            self%maxIntegralCutoff  = 1.0d-12


            if (self%pmaxrms .gt. 1.0d0/10.0d0**9.5) self%maxIntegralCutoff = TEN_TO_MINUS10
            if (self%pmaxrms .gt. 1.0d0/10.0d0**8.5) self%maxIntegralCutoff = TEN_TO_MINUS9
            if (self%pmaxrms .gt. 1.0d0/10.0d0**7.5) self%maxIntegralCutoff = TEN_TO_MINUS8
            if (self%integralCutoff .le. self%maxIntegralCutoff) self%maxIntegralCutoff=self%integralCutoff

        end subroutine obtain_leastIntCutoff


        subroutine adjust_Cutoff(PRMS,PCHANGE,self,ierr)
            use quick_constants_module
            use quick_exception_module
            implicit none
            double precision prms,pchange
            type(quick_method_type) self
            integer, intent(inout) :: ierr

             if(PRMS.le.TEN_TO_MINUS5 .and. self%integralCutoff.gt.1.0d0/(10.0d0**8.5d0))then
                self%integralCutoff=TEN_TO_MINUS9
                self%primLimit=min(self%integralCutoff,self%primLimit)
             endif

            if(PRMS.le.TEN_TO_MINUS6 .and. self%integralCutoff.gt.1.0d0/(10.0d0**9.5d0))then
                self%integralCutoff=TEN_TO_MINUS10
                self%primLimit=min(self%integralCutoff,self%primLimit)
            endif

            if(PRMS.le.TEN_TO_MINUS7 .and.quick_method%integralCutoff.gt.1.0d0/(10.0d0**10.5d0))then
            quick_method%integralCutoff=TEN_TO_MINUS11
            quick_method%primLimit=min(quick_method%integralCutoff,self%primLimit)
            endif

        end subroutine adjust_Cutoff

        !Madu Manathunga 05/31/2019
        !This subroutine set the functional id and  x_hybrid_coeff
        subroutine set_libxc_func_info(f_keywd, self,ierr)

           use xc_f90_types_m
           use xc_f90_lib_m
           use quick_exception_module

           implicit none
           character(len=300), intent(in) :: f_keywd
           type(quick_method_type), intent(inout) :: self
           integer, intent(inout) :: ierr
           character(len=300) :: func1, func2 
           character(len=256) :: functional_name
           integer :: f_id, nof_f, istart, iend, imid
           double precision :: x_hyb_coeff
           type(xc_f90_pointer_t) :: xc_func
           type(xc_f90_pointer_t) :: xc_info

        !We now set the functional ids corresponding to each functional.
        !Note that these ids are coming from libxc. One should obtain them
        !by looking at the functional name (eg: PBE0) in libxc manual and
        !using xc_f90_functional_get_number() function in libxc library.

        imid=0
        if (index(f_keywd,'LIBXC=') /= 0) then
           istart = index(f_keywd,'LIBXC=')
           call rdword(f_keywd,istart,iend)
           imid=index(f_keywd(istart+6:iend),',')

           if(imid>0) then
              imid=istart+6+imid
              func1=f_keywd(istart+6:imid-2)
              func2=f_keywd(imid:iend)
           else
              func1=f_keywd(istart+6:iend)
           endif
           !write(*,*) "func1: ",trim(func1), " func2: ",trim(func2), istart, iend, imid
        else
           ierr=31
           return
        endif

        nof_f=0
        do f_id=0,1000
           call xc_f90_functional_get_name(f_id,functional_name)
           if((index(functional_name,'unknown') .eq. 0) &
            .and. (index(functional_name,'mgga') .eq. 0))  then
                functional_name=trim(functional_name)

                call upcase(functional_name,300)

                if((trim(functional_name) == trim(func1)) .or. (trim(functional_name) == trim(func2))) then 
                        nof_f=nof_f+1
                        if(self%xc_polarization > 0) then
                                call xc_f90_func_init(xc_func, xc_info, f_id, XC_POLARIZED)
                        else
                                call xc_f90_func_init(xc_func, xc_info, f_id, XC_UNPOLARIZED)
                        endif

                        self%functional_id(nof_f)=xc_f90_functional_get_number(functional_name)
                        call xc_f90_hyb_exx_coef(xc_func, self%x_hybrid_coeff)
                        call xc_f90_func_end(xc_func)
                endif
           endif
        enddo

        if(nof_f > 0) then
          self%nof_functionals=nof_f
        else
          ierr=32
          return
        endif

        end subroutine set_libxc_func_info

        ! subroutine to upload method and libxc info in to gpu
#if defined CUDA || defined CUDA_MPIV || defined HIP || defined HIP_MPIV 
        subroutine upload_method(self, ierr)
          
          implicit none
          
          type(quick_method_type), intent(in) :: self
          integer, intent(inout) :: ierr

          

          if (self%bCUDA) then
            if(self%HF)then
              call gpu_upload_method(0, self%UNRST, 1.0d0)
            elseif(self%uselibxc)then
              call gpu_upload_method(3, self%UNRST, self%x_hybrid_coeff)
              call gpu_upload_libxc(self%nof_functionals, self%functional_id, self%xc_polarization, ierr)
            elseif(self%BLYP)then
              call gpu_upload_method(2, self%UNRST, 0.0d0)
            elseif(self%B3LYP)then
              call gpu_upload_method(1, self%UNRST, 0.2d0)
            endif            

          endif
        end subroutine upload_method

        subroutine delete_method(self,ierr)

          implicit none
          type(quick_method_type), intent(in) :: self
          integer, intent(inout) :: ierr

          if(self%uselibxc) then
            call gpu_delete_libxc(ierr)
          endif

        end subroutine delete_method

#endif

end module quick_method_module

#undef FUNCTIONAL_ID_SIZE<|MERGE_RESOLUTION|>--- conflicted
+++ resolved
@@ -44,13 +44,8 @@
         logical :: debug =  .false.    ! debug mode
         logical :: nodirect = .false.  ! conventional scf
         logical :: readDMX =  .false.  ! flag to read density matrix
-<<<<<<< HEAD
-        logical :: readPMat = .false.  ! flag to read density matrix
-        logical :: writePMat = .false. ! flag to write density matrix
-=======
         logical :: readden = .false.  ! flag to read density matrix
         logical :: writeden = .false. ! flag to write density matrix
->>>>>>> de04a404
         logical :: readSAD = .true.    ! flag to read SAD guess
         logical :: writeSAD = .false.  ! flag to write SAD guess
         logical :: diisSCF =  .false.  ! DIIS SCF
@@ -252,13 +247,8 @@
             call MPI_BCAST(self%calcDensLap,1,mpi_logical,0,MPI_COMM_WORLD,mpierror)
             call MPI_BCAST(self%gridspacing,1,mpi_double_precision,0,MPI_COMM_WORLD,mpierror)
             call MPI_BCAST(self%lapGridSpacing,1,mpi_double_precision,0,MPI_COMM_WORLD,mpierror)
-<<<<<<< HEAD
-            call MPI_BCAST(self%readPMat,1,mpi_logical,0,MPI_COMM_WORLD,mpierror)
-            call MPI_BCAST(self%writePMat,1,mpi_logical,0,MPI_COMM_WORLD,mpierror)
-=======
             call MPI_BCAST(self%readden,1,mpi_logical,0,MPI_COMM_WORLD,mpierror)
             call MPI_BCAST(self%writeden,1,mpi_logical,0,MPI_COMM_WORLD,mpierror)
->>>>>>> de04a404
             call MPI_BCAST(self%extCharges,1,mpi_logical,0,MPI_COMM_WORLD,mpierror)
             call MPI_BCAST(self%ext_grid,1,mpi_logical,0,MPI_COMM_WORLD,mpierror)
             call MPI_BCAST(self%extgrid_angstrom,1,mpi_logical,0,MPI_COMM_WORLD,mpierror)
@@ -434,13 +424,8 @@
             if (self%printEnergy) write(io,'(" PRINT ENERGY EVERY CYCLE")')
 
             if (self%readDMX)   write(io,'(" READ DENSITY MATRIX FROM FILE")')
-<<<<<<< HEAD
-            if (self%readPMat) write(io,'(" READ DENSITY MATRIX From DATAFILE")')
-            if (self%writePMat) write(io,'(" WRITE DENSITY MATRIX TO FILE")')
-=======
             if (self%readden) write(io,'(" READ DENSITY MATRIX From DATAFILE")')
             if (self%writeden) write(io,'(" WRITE DENSITY MATRIX TO FILE")')
->>>>>>> de04a404
             if (self%readSAD)   write(io,'(" READ SAD GUESS FROM FILE")')
             if (self%writeSAD)   write(io,'(" WRITE SAD GUESS TO FILE")')
     
@@ -541,24 +526,12 @@
             use quick_exception_module
             use quick_mpi_module
             use quick_files_module, only : write_molden
-            use quick_files_module, only : dataFileName
             implicit none
             character(len=300) :: keyWD
             character(len=300) :: tempstring
             integer :: itemp,i,j
             type (quick_method_type) self
             integer, intent(inout) :: ierr
-            logical :: found
-
-            tempstring = keyWD
-            call upcase(tempstring,300)
-            if (index(tempstring,'READPMAT').ne.0)then
-                self%readPMat=.true.
-                call read(tempstring, 'READPMAT', i, j, .false., found)
-                if(found)then
-                  dataFileName = keyWD(i:i+j-2)
-                endif
-            endif
 
             call upcase(keyWD,300)
             if (index(keyWD,'PDB').ne. 0)       self%PDB=.true.
@@ -683,12 +656,7 @@
             end if
             if (index(keyWD,'ZMAKE').ne.0)      self%zmat=.true.
             if (index(keyWD,'DIPOLE').ne.0)     self%dipole=.true.
-<<<<<<< HEAD
-
-            if (index(keyWD,'WRITE').ne.0)      self%writePMat=.true.
-=======
             if (index(keyWD,'WRITE').ne.0)      self%writeden=.true.
->>>>>>> de04a404
             if (index(keyWD,'EXTCHARGES').ne.0) self%EXTCHARGES=.true.
             if (index(keyWD,'EXTGRID').ne.0) self%ext_grid=.true.
             !if (index(keyWD,'EXTGRID_ANGSTROM').ne.0) self%extgrid_angstrom=.true.
@@ -930,13 +898,8 @@
             self%hasF = .false.            ! If f orbitial is contained
             self%calcDens = .false.    ! calculate density
             self%calcDensLap = .false. ! calculate density lap
-<<<<<<< HEAD
-            self%readPMat = .false.    ! Input density matrix
-            self%writePMat = .false.   ! Output density matrix
-=======
             self%readden = .false.    ! Input density matrix
             self%writeden = .false.   ! Output density matrix
->>>>>>> de04a404
             self%extCharges = .false.  ! external charge
             self%ext_grid = .false.    ! external grid points
             self%extgrid_angstrom = .false.   ! external grid points (same as above) output in angstrom
