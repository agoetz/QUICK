!
!	quick_method_module.f90
!	new_quick
!
!	Created by Yipu Miao on 2/18/11.
!	Copyright 2011 University of Florida. All rights reserved.
!
<<<<<<< HEAD

#include "util.fh"

=======
#include "util.fh"
>>>>>>> 5a28f065
module quick_method_module
    use quick_constants_module
    use quick_input_parser_module  

    implicit none

    type quick_method_type

        ! the first section includes some elements of namelist is for the QM method that is going to use
        logical :: HF =  .false.       ! HF
        logical :: DFT =  .false.      ! DFT
        logical :: MP2 =  .false.      ! MP2

        !Madu Manathunga 05/30/2019 We should get rid of these functional
        !variables in future. Instead, we call funcationals from libxc
        logical :: B3LYP = .false.     ! B3LYP
        logical :: BLYP = .false.      ! BLYP
        logical :: BPW91 = .false.     ! BPW91
        logical :: MPW91LYP = .false.  ! MPW91LYP
        logical :: MPW91PW91 = .false. ! MPW91PW91
        logical :: SEDFT = .false.     ! Semi-Empirical DFT

        logical :: PBSOL = .false.     ! PB Solvent
        logical :: UNRST =  .false.    ! Unrestricted

        ! the second section includes some advanced option
        logical :: debug =  .false.    ! debug mode
        logical :: nodirect = .false.  ! conventional scf
        logical :: readDMX =  .false.  ! flag to read density matrix
        logical :: writePMat = .false. ! flag to write density matrix
        logical :: diisSCF =  .false.  ! DIIS SCF
        logical :: prtGap =  .false.   ! flag to print HOMO-LUMO gap
        logical :: opt =  .false.      ! optimization
        logical :: grad = .false.      ! if calculate gradient
        logical :: analGrad =  .false. ! Analytical Gradient
        logical :: analHess =  .false. ! Analytical Hessian Matrix
        logical :: diisOpt =  .false.  ! DIIS Optimization
        logical :: core =  .false.     ! Add core
        logical :: annil =  .false.    ! Annil Spin Contamination
        logical :: freq =  .false.     ! Frenquency calculation
        logical :: zmat = .false.      ! Z-matrix
        logical :: dipole = .false.    ! Dipole Momenta
        logical :: printEnergy = .true.! Print Energy each cycle, since it's cheap but useful, set it's true for default.
        logical :: fFunXiao            ! If f orbitial is contained
        logical :: calcDens = .false.  ! calculate density
        logical :: calcDensLap = .false.
                                       ! calculate density lap
        double precision :: gridSpacing = 0.1d0
                                       ! Density file gridspacing
        double precision :: lapGridSpacing = 0.1d0
                                       ! Density lapcacian file gridspacing

        logical :: PDB = .false.       ! PDB input
        logical :: extCharges = .false.! external charge


        ! those methods are mostly for research use
        logical :: FMM = .false.       ! Fast Multipole
        logical :: DIVCON = .false.    ! Div&Con
        integer :: ifragbasis = 1      ! =2.residue basis,=1.atom basis(DEFUALT),=3 non-h atom basis

        ! this is DFT grid
        integer :: iSG = 1             ! =0. SG0, =1. SG1(DEFAULT)

        ! Initial guess part
        logical :: SAD = .true.        ! SAD initial guess(defualt
        logical :: MFCC = .false.      ! MFCC

        ! this part is about ECP
        logical :: ecp                 ! ECP
        logical :: custECP             ! Custom ECP

        ! max cycles for scf or opt
        integer :: iscf = 200          ! max scf cycles
        integer :: iopt = 0            ! max opt cycles

        ! Maximum number of DIIS error vectors for scf convergence.
        integer :: maxdiisscf = 10

        ! start cycle for delta density cycle
        integer :: ncyc =1000

        ! following are some cutoff criteria
        double precision :: coreIntegralCutoff = 1.0d-12 ! cutoff for 1e integral prescreening
        double precision :: integralCutoff = 1.0d-7   ! integral cutoff
        double precision :: leastIntegralCutoff = LEASTCUTOFF  ! the smallest cutoff
        double precision :: maxIntegralCutoff = 1.0d-12
        double precision :: primLimit      = 1.0d-7   ! prime cutoff
        double precision :: gradCutoff     = 1.0d-7   ! gradient cutoff
        double precision :: DMCutoff       = 1.0d-10  ! density matrix cutoff
        !tol
        double precision :: pmaxrms        = 1.0d-4   ! density matrix convergence criteria
        double precision :: aCutoff        = 1.0d-7   ! 2e cutoff
        double precision :: basisCufoff    = 1.0d-10  ! basis set cutoff
        !signif

        ! following are some gradient cutoff criteria
        double precision :: stepMax        = .1d0/0.529177249d0
                                                      ! max change of one step
        double precision :: geoMaxCrt      = .0018d0  ! max geometry change
        double precision :: gRMSCrt        = .0012d0  ! geometry rms change
        double precision :: gradMaxCrt     = .001d0 ! max gradient change
        double precision :: gNormCrt       = .00030d0 ! gradient normalization
        double precision :: EChange        = 1.0d-6   ! Energy change

        !Madu Manathunga 05/30/2019
        !Following variables facilitates the use of libxc functionals
        logical :: uselibxc = .false.
        integer :: xc_polarization = 0
        !Following holds functional ids. Currently only holds two functionals.
        integer, dimension(10) :: functional_id
        double precision :: x_hybrid_coeff  = 1.0d0 !Amount of exchange contribution. 1.0 for HF.
        integer :: nof_functionals = 0

#if defined CUDA || defined CUDA_MPIV
        logical :: bCUDA                ! if CUDA is used here
#endif

    end type quick_method_type

    type (quick_method_type),save :: quick_method

    interface print
        module procedure print_quick_method
    end interface print

    interface read
        module procedure read_quick_method
    end interface read

#ifdef MPIV
    interface broadcast
        module procedure broadcast_quick_method
    end interface Broadcast
#endif

    interface init
        module procedure init_quick_method
    end interface init

    interface check
        module procedure check_quick_method
    end interface check

    contains
#ifdef MPIV
        !------------------------
        ! Broadcast quick_method
        !------------------------
        subroutine broadcast_quick_method(self, ierr)
            use quick_MPI_module
            use quick_exception_module            

            implicit none

            type(quick_method_type) self
            integer, intent(inout) :: ierr

            include 'mpif.h'

            call MPI_BARRIER(MPI_COMM_WORLD,mpierror)
            call MPI_BCAST(self%HF,1,mpi_logical,0,MPI_COMM_WORLD,mpierror)
            call MPI_BCAST(self%DFT,1,mpi_logical,0,MPI_COMM_WORLD,mpierror)
            call MPI_BCAST(self%MP2,1,mpi_logical,0,MPI_COMM_WORLD,mpierror)
            call MPI_BCAST(self%B3LYP,1,mpi_logical,0,MPI_COMM_WORLD,mpierror)
            call MPI_BCAST(self%BLYP,1,mpi_logical,0,MPI_COMM_WORLD,mpierror)
            call MPI_BCAST(self%BPW91,1,mpi_logical,0,MPI_COMM_WORLD,mpierror)
            call MPI_BCAST(self%MPW91LYP,1,mpi_logical,0,MPI_COMM_WORLD,mpierror)
            call MPI_BCAST(self%MPW91PW91,1,mpi_logical,0,MPI_COMM_WORLD,mpierror)
            call MPI_BCAST(self%PBSOL,1,mpi_logical,0,MPI_COMM_WORLD,mpierror)
            call MPI_BCAST(self%UNRST,1,mpi_logical,0,MPI_COMM_WORLD,mpierror)
            call MPI_BCAST(self%debug,1,mpi_logical,0,MPI_COMM_WORLD,mpierror)
            call MPI_BCAST(self%nodirect,1,mpi_logical,0,MPI_COMM_WORLD,mpierror)
            call MPI_BCAST(self%readDMX,1,mpi_logical,0,MPI_COMM_WORLD,mpierror)
            call MPI_BCAST(self%diisSCF,1,mpi_logical,0,MPI_COMM_WORLD,mpierror)
            call MPI_BCAST(self%prtGap,1,mpi_logical,0,MPI_COMM_WORLD,mpierror)
            call MPI_BCAST(self%opt,1,mpi_logical,0,MPI_COMM_WORLD,mpierror)
            call MPI_BCAST(self%grad,1,mpi_logical,0,MPI_COMM_WORLD,mpierror)
            call MPI_BCAST(self%analGrad,1,mpi_logical,0,MPI_COMM_WORLD,mpierror)
            call MPI_BCAST(self%analHess,1,mpi_logical,0,MPI_COMM_WORLD,mpierror)
            call MPI_BCAST(self%diisOpt,1,mpi_logical,0,MPI_COMM_WORLD,mpierror)
            call MPI_BCAST(self%core,1,mpi_logical,0,MPI_COMM_WORLD,mpierror)
            call MPI_BCAST(self%annil,1,mpi_logical,0,MPI_COMM_WORLD,mpierror)
            call MPI_BCAST(self%freq,1,mpi_logical,0,MPI_COMM_WORLD,mpierror)
            call MPI_BCAST(self%SEDFT,1,mpi_logical,0,MPI_COMM_WORLD,mpierror)
            call MPI_BCAST(self%Zmat,1,mpi_logical,0,MPI_COMM_WORLD,mpierror)
            call MPI_BCAST(self%dipole,1,mpi_logical,0,MPI_COMM_WORLD,mpierror)
            call MPI_BCAST(self%ecp,1,mpi_logical,0,MPI_COMM_WORLD,mpierror)
            call MPI_BCAST(self%custECP,1,mpi_logical,0,MPI_COMM_WORLD,mpierror)
            call MPI_BCAST(self%printEnergy,1,mpi_logical,0,MPI_COMM_WORLD,mpierror)
            call MPI_BCAST(self%fFunXiao,1,mpi_logical,0,MPI_COMM_WORLD,mpierror)
            call MPI_BCAST(self%calcDens,1,mpi_logical,0,MPI_COMM_WORLD,mpierror)
            call MPI_BCAST(self%calcDensLap,1,mpi_logical,0,MPI_COMM_WORLD,mpierror)
            call MPI_BCAST(self%gridspacing,1,mpi_double_precision,0,MPI_COMM_WORLD,mpierror)
            call MPI_BCAST(self%lapGridSpacing,1,mpi_double_precision,0,MPI_COMM_WORLD,mpierror)
            call MPI_BCAST(self%writePMat,1,mpi_logical,0,MPI_COMM_WORLD,mpierror)
            call MPI_BCAST(self%extCharges,1,mpi_logical,0,MPI_COMM_WORLD,mpierror)
            call MPI_BCAST(self%PDB,1,mpi_logical,0,MPI_COMM_WORLD,mpierror)
            call MPI_BCAST(self%SAD,1,mpi_logical,0,MPI_COMM_WORLD,mpierror)
            call MPI_BCAST(self%FMM,1,mpi_logical,0,MPI_COMM_WORLD,mpierror)
            call MPI_BCAST(self%DIVCON,1,mpi_logical,0,MPI_COMM_WORLD,mpierror)
            call MPI_BCAST(self%MFCC,1,mpi_logical,0,MPI_COMM_WORLD,mpierror)
            call MPI_BCAST(self%ifragbasis,1,mpi_integer,0,MPI_COMM_WORLD,mpierror)
            call MPI_BCAST(self%iSG,1,mpi_integer,0,MPI_COMM_WORLD,mpierror)
            call MPI_BCAST(self%iscf,1,mpi_integer,0,MPI_COMM_WORLD,mpierror)
            call MPI_BCAST(self%iopt,1,mpi_integer,0,MPI_COMM_WORLD,mpierror)
            call MPI_BCAST(self%maxdiisscf,1,mpi_integer,0,MPI_COMM_WORLD,mpierror)
            call MPI_BCAST(self%ncyc,1,mpi_integer,0,MPI_COMM_WORLD,mpierror)
            call MPI_BCAST(self%integralCutoff,1,mpi_double_precision,0,MPI_COMM_WORLD,mpierror)
            call MPI_BCAST(self%leastIntegralCutoff,1,mpi_double_precision,0,MPI_COMM_WORLD,mpierror)
            call MPI_BCAST(self%maxIntegralCutoff,1,mpi_double_precision,0,MPI_COMM_WORLD,mpierror)
            call MPI_BCAST(self%primLimit,1,mpi_double_precision,0,MPI_COMM_WORLD,mpierror)
            call MPI_BCAST(self%gradCutoff,1,mpi_double_precision,0,MPI_COMM_WORLD,mpierror)
            call MPI_BCAST(self%DMCutoff,1,mpi_double_precision,0,MPI_COMM_WORLD,mpierror)
            call MPI_BCAST(self%pmaxrms,1,mpi_double_precision,0,MPI_COMM_WORLD,mpierror)
            call MPI_BCAST(self%aCutoff,1,mpi_double_precision,0,MPI_COMM_WORLD,mpierror)
            call MPI_BCAST(self%basisCufoff,1,mpi_double_precision,0,MPI_COMM_WORLD,mpierror)
            call MPI_BCAST(self%stepMax,1,mpi_double_precision,0,MPI_COMM_WORLD,mpierror)
            call MPI_BCAST(self%geoMaxCrt,1,mpi_double_precision,0,MPI_COMM_WORLD,mpierror)
            call MPI_BCAST(self%gRMSCrt,1,mpi_double_precision,0,MPI_COMM_WORLD,mpierror)
            call MPI_BCAST(self%gradMaxCrt,1,mpi_double_precision,0,MPI_COMM_WORLD,mpierror)
            call MPI_BCAST(self%gNormCrt,1,mpi_double_precision,0,MPI_COMM_WORLD,mpierror)

            !mpi variables for libxc implementation
            call MPI_BCAST(self%uselibxc,1,mpi_logical,0,MPI_COMM_WORLD,mpierror)
            call MPI_BCAST(self%functional_id,shape(self%functional_id),mpi_integer,0,MPI_COMM_WORLD,mpierror)
            call MPI_BCAST(self%x_hybrid_coeff,1,mpi_double_precision,0,MPI_COMM_WORLD,mpierror)

        end subroutine broadcast_quick_method


#endif
        !------------------------
        ! print quick_method
        !------------------------
        subroutine print_quick_method(self,io,ierr)
            use xc_f90_types_m
            use xc_f90_lib_m
            use quick_exception_module

            implicit none
            integer io
            type(quick_method_type) self
            integer, intent(inout) :: ierr

            !libxc variables
            type(xc_f90_pointer_t) :: xc_func
            type(xc_f90_pointer_t) :: xc_info
            character(len=120) :: f_name, f_kind, f_family
            integer :: vmajor, vminor, vmicro, f_id

            if (io.ne.0) then
            write(io,'(" ============== JOB CARD =============")')
            if (self%HF) then
                write(io,'(" METHOD = HATREE FOCK")')
            else if (self%MP2) then
                write(io,'(" METHOD = SECOND ORDER PERTURBATION THEORY")')
            else if (self%DFT) then
                write(io,'(" METHOD = DENSITY FUNCTIONAL THEORY")')

                if(self%uselibxc) then
                     call xc_f90_version(vmajor, vminor, vmicro)
                     write(io,'(" USING LIBXC VERSION: ",I1,".",I1,".",I1)') vmajor, &
                     vminor, vmicro
                     write(io,'(" FUNCTIONAL INFORMATION:")')
                !Get functional information from libxc and print

                  do f_id=1, self%nof_functionals
                     !Initiate libx function; but we only care unpolarized at
                     !this point
                     if(self%xc_polarization >0 ) then
                        call xc_f90_func_init(xc_func, xc_info, self%functional_id(f_id),XC_POLARIZED)
                     else
                        call xc_f90_func_init(xc_func, xc_info,self%functional_id(f_id),XC_UNPOLARIZED)
                     endif
                     call xc_f90_info_name(xc_info, f_name)

                     select case(xc_f90_info_kind(xc_info))
                        case (XC_EXCHANGE)
                          write(f_kind, '(a)') 'EXCHANGE'
                        case (XC_CORRELATION)
                          write(f_kind, '(a)') 'CORRELATION'
                        case (XC_EXCHANGE_CORRELATION)
                          write(f_kind, '(a)') 'EXCHANGE CORRELATION'
                        case (XC_KINETIC)
                          write(f_kind, '(a)') 'KINETIC'
                        case default
                          write (f_kind, '(a)') 'UNKNOWN'
                     end select

                    select case (xc_f90_info_family(xc_info))
                        case (XC_FAMILY_LDA);
                          write(f_family,'(a)') "LDA"
                        case (XC_FAMILY_GGA);
                          write(f_family,'(a)') "GGA"
                        case (XC_FAMILY_HYB_GGA);
                          write(f_family,'(a)') "HYBRID GGA"
                        case (XC_FAMILY_MGGA);
                          write(f_family,'(a)') "MGGA"
                        case (XC_FAMILY_HYB_MGGA);
                          write(f_family,'(a)') "HYBRID MGGA"
                        case default;
                          write(f_family,'(a)') "UNKNOWN"
                        end select

                     write(io,'(" NAME = ",a, " FAMILY = ",a, " KIND = ",a)') &
                     trim(f_name), trim(f_family), trim(f_kind)
                     call xc_f90_func_end(xc_func)
                  enddo

                elseif (self%B3LYP) then
                    write(io,'(" DENSITY FUNCTIONAL = B3LYP")')
                elseif(self%BLYP) then
                    write(io,'(" DENSITY FUNCTIONAL = BLYP")')
                elseif(self%BPW91) then
                    write(io,'(" DENSITY FUNCTIONAL = BPW91")')
                elseif(self%MPW91LYP) then
                    write(io,'(" DENSITY FUNCTIONAL = MPW91LYP")')
                elseif(self%MPW91PW91) then
                    write(io,'(" DENSITY FUNCTIONAL = MPW91PW91")')
                endif
            else if (self%SEDFT) then
                write(io,'(" METHOD = SEMI-EMPIRICAL DENSTITY FUNCTIONAL THEORY")')
            endif

if (self%nodirect) then
write(io,'(" SAVE 2E INT TO DISK ")')
else
write(io,'(" DIRECT SCF ")')
endif

            if (self%PDB) write(io,'(" PDB INPUT ")')
            if (self%MFCC) write(io,'(" MFCC INITIAL GUESS ")')
            if (self%SAD)  write(io,'(" SAD INITAL GUESS ")')

            if (self%FMM)  write(io,'(" FAST MULTIPOLE METHOD = TRUE ")')

            if (self%UNRST)     write(io,'(" UNRESTRICTED SYSTEM")')
            if (self%annil)     write(io,'(" ANNIHILATE SPIN CONTAMINAT")')

            if (self%PBSOL)     write(io,'(" SOLVATION MODEL = PB")')
            if (self%diisSCF)   write(io,'(" USE DIIS SCF")')
            if (self%prtGap)    write(io,'(" PRINT HOMO-LUMO GAP")')
            if (self%printEnergy) write(io,'(" PRINT ENERGY EVERY CYCLE")')

            if (self%readDMX)   write(io,'(" READ DENSITY MATRIX FROM FILE")')
            if (self%writePMat) write(io,'(" WRITE DENSITY MATRIX TO FILE")')

            if (self%zmat)      write(io,'(" Z-MATRIX CONSTRUCTION")')
            if (self%dipole)    write(io,'(" DIPOLE")')
            if (self%ecp)       write(io,'(" ECP BASIS SET")')
            if (self%custECP)   write(io,'(" CUSTOM ECP BASIS SET")')

            if (self%extCharges)write(io,'(" EXTERNAL CHARGES")')
            if (self%core)      write(io,'(" SUM INNER ELECTRONS INTO CORE")')
            if (self%debug)     write(io,'(" DEBUG MODE")')

            if (self%DFT) then
                if (self%iSG .eq. 0) write(io,'(" STANDARD GRID = SG0")')
                if (self%iSG .eq. 1) write(io,'(" STANDARD GRID = SG1")')
            endif

            if (self%opt) then
                write(io,'(" GEOMETRY OPTIMIZATION")',advance="no")
                if (self%diisOpt)   write(io,'(" USE DIIS FOR GEOMETRY OPTIMIZATION")')
                if (self%analGrad)  then
                    write(io,'(" ANALYTICAL GRADIENT")')
                else
                    write(io,'(" NUMERICAL GRADIENT")')
                endif

                if (self%freq) then
                    write(io,'(" FREQENCY CALCULATION")',advance="no")
                    if (self%analHess)  then
                        write(io,'(" ANALYTICAL HESSIAN MATRIX")')
                    else
                        write(io,'(" NUMERICAL HESSIAN MATRIX")')
                    endif
                endif
                write (io,'(" REQUEST CRITERIA FOR GEOMETRY CONVERGENCE: ")')
                write (io,'("      MAX ALLOWED GEO CHANGE  = ",E10.3)') self%stepMax
                write (io,'("      MAX GEOMETRY CHANGE     = ",E10.3)') self%geoMaxCrt
                write (io,'("      GEOMETRY CHANGE RMS     = ",E10.3)') self%gRMSCrt
                write (io,'("      MAX GRADIENT CHANGE     = ",E10.3)') self%gradMaxCrt
                write (io,'("      GRADIENT NORMALIZATION  = ",E10.3)') self%gNormCrt
            endif

            if (self%grad)      write(io,'(" GRADIENT CALCULATION")')

            if (self%DIVCON) then
                write(io,'(" DIV & CON METHOD")',advance="no")
                if (self%ifragbasis .eq. 1) then
                    write(io,'(" = DIV AND CON ON ATOM BASIS")')
                elseif (self%ifragbasis .eq. 2) then
                    write(iO,'(" = DIV AND CON ON RESIDUE BASIS")')
                elseif (self%ifragbasis .eq. 3) then
                    write(io,'(" = DIV AND CON ON NON HYDROGEN ATOM BASIS")')
                else
                    write(io,'(" = DIV AND CON ON ATOM BASIS (BY DEFAULT)")')
                endif
            endif

            ! computing cycles
            write(io,'(" MAX SCF CYCLES = ",i6)') self%iscf
            if (self%diisSCF) write (io,'(" MAX DIIS CYCLES = ",I4)') self%maxdiisscf
            write (io,'(" DELTA DENSITY START CYCLE = ",I4)') self%ncyc

            ! cutoff size
            write (io,'(" COMPUTATIONAL CUTOFF: ")')
            write (io,'("      TWO-e INTEGRAL   = ",E10.3)') self%acutoff
            write (io,'("      BASIS SET PRIME  = ",E10.3)') self%primLimit
            write (io,'("      MATRIX ELEMENTS  = ",E10.3)') self%DMCutoff
            write (io,'("      BASIS FUNCTION   = ",E10.3)') self%basisCufoff
            if (self%grad) then
                write (io,'("      GRADIENT CUTOFF  = ",E10.3)') self%gradCutoff
            endif
            write (io,'(" DENSITY MATRIX MAXIMUM RMS FOR CONVERGENCE  = ",E10.3)') self%pmaxrms

            if (self%calcDens) write (io,'(" GENERATE ELECTRON DENSITY FILE WITH GRIDSPACING ",E12.6, "A")') &
                                self%gridspacing
            if (self%calcDensLap) write (io,'(" GENERATE ELECTRON DENSITY LAPLACIAN FILE WITH GRIDSPACING ", &
                                E12.6, "A")') self%lapgridspacing
            endif !io.ne.0

        end subroutine print_quick_method



        !------------------------
        ! read quick_method
        !------------------------
        subroutine read_quick_method(self,keywd,ierr)
            use quick_exception_module
            implicit none
            character(len=200) :: keyWD
            character(len=200) :: tempstring
            integer :: itemp,i,j
            type (quick_method_type) self
            integer, intent(inout) :: ierr

            call upcase(keyWD,200)
            if (index(keyWD,'PDB').ne. 0)       self%PDB=.true.
            if (index(keyWD,'MFCC').ne.0)       self%MFCC=.true.
            if (index(keyWD,'FMM').ne.0)        self%FMM=.true.
            if (index(keyWD,'MP2').ne.0)        self%MP2=.true.
            if (index(keyWD,'HF').ne.0)         self%HF=.true.
            if (index(keyWD,'DFT').ne.0)        self%DFT=.true.
            if (index(keyWD,'SEDFT').ne.0)      self%SEDFT=.true.
            if (index(keyWD,'PBSOL').ne.0)      self%PBSOL=.true.
            if (index(keyWD,'ANNIHILATE').ne.0) self%annil=.true.
            if (index(keyWD,'BPW91').ne.0)      self%BPW91=.true.
            if (index(keyWD,'MPW91LYP').ne.0)   self%MPW91LYP=.true.
            if (index(keyWD,'MPW91PW91').ne.0)  self%MPW91PW91=.true.

            if (index(keyWD,'CORE').ne.0)       self%CORE=.true.
            if (index(keyWD,'OPT').ne.0) then
                self%opt=.true.
                self%grad=.true.
            endif
            if (index(keyWD,'GRADIENT').ne.0) self%grad=.true.

            !Read dft functional keywords and set variable values
            if (index(keyWD,'LIBXC').ne.0) then
                self%uselibxc=.true.
                call set_libxc_func_info(keyWD, self, ierr)
            elseif(index(keyWD,'B3LYP').ne.0) then
                self%B3LYP=.true.
                self%x_hybrid_coeff =0.2d0
            elseif(index(keyWD,'BLYP').ne.0) then
                self%BLYP=.true.
                self%x_hybrid_coeff =0.0d0
            endif

            if(self%B3LYP .or. self%BLYP .or. self%BPW91 .or. self%MPW91PW91 .or. &
                self%MPW91LYP .or. self%uselibxc) self%DFT=.true.

            if (index(keyWD,'DIIS-OPTIMIZE').ne.0)self%diisOpt=.true.
            if (index(keyWD,'GAP').ne.0)        self%prtGap=.true.
            if (index(keyWD,'GRAD').ne.0)       self%analGrad=.true.
            if (index(keyWD,'HESSIAN').ne.0)    self%analHess=.true.
            if (index(keyWD,'FREQ').ne.0)       self%freq=.true.
            if (index(keywd,'DEBUG').ne.0)      self%debug=.true.
            if (index(keyWD,'READ').ne.0)       self%readDMX=.true.
            if (index(keyWD,'ZMAKE').ne.0)      self%zmat=.true.
            if (index(keyWD,'DIPOLE').ne.0)      self%dipole=.true.
            if (index(keyWD,'WRITE').ne.0)      self%writePMat=.true.
            if (index(keyWD,'EXTCHARGES').ne.0) self%EXTCHARGES=.true.
            if (index(keyWD,'FORCE').ne.0)      self%grad=.true.

            if (index(keyWD,'NODIRECT').ne.0)      self%NODIRECT=.true.

            if (index(keywd,'DIVCON') .ne. 0) then
                self%divcon = .true.
                if (index(keywd,'ATOMBASIS') /= 0) then
                    self%ifragbasis=1
                else if (index(keywd,'RESIDUEBASIS') /= 0) then
                    self%ifragbasis=2
                else if (index(keywd,'NHAB') /= 0) then
                    self%ifragbasis=3
                else
                    self%ifragbasis=1
                endif
            endif

            if (self%DFT) then
                if (index(keyWD,'SG0').ne.0) then
                    self%iSG=0
                else
                    self%iSG=1
                endif
            endif

            self%printEnergy=.true.
            self%sad=.true.
            self%diisSCF=.true.

            if (index(keyWD,'ECP').ne.0)  then
                self%ECP=.true.
                call read(keywd, 'ECP', tempstring)
                if (tempstring .eq. 'CUSTOM') self%custECP=.true.
            endif

            if (index(keyWD,'USEDFT').ne.0) then
                self%SEDFT=.true.
                self%UNRST=.true.
            endif

            if (index(keyWD,'UHF').ne.0) then
                self%HF=.true.
                self%UNRST=.true.
            endif

            if (index(keyWD,'UDFT').ne.0) then
                self%DFT=.true.
                self%UNRST=.true.
            endif

            ! Density map
            ! JOHN FAVER 12/2008
            if (index(keywd,'DENSITYMAP') /= 0) then
                call read(keywd, 'DENSITYMAP', self%gridspacing)
                self%calcdens = .true.
            endif
            
            ! Density lapmap
            if (index(keywd,'DENSITYLAPMAP') /= 0) then
                call read(keywd, 'DENSITYLAPMAP', self%lapgridspacing)
                self%calcdenslap = .true.
            endif

            ! opt cycls
            if (index(keywd,'OPTIMIZE') /= 0) then
                call read(keywd, 'OPTIMIZE', self%iopt)
            endif

            ! scf cycles
            if (index(keywd,'SCF') /= 0) then
                call read(keywd, 'SCF', self%iscf)
            endif

            ! DM Max RMS
            if (index(keywd,'DENSERMS') /= 0) then
                call read(keywd, 'DENSERMS', self%pmaxrms)
            endif
        
            ! 2e-cutoff
            if (index(keywd,'CUTOFF') /= 0) then
                call read(keywd, 'CUTOFF', self%acutoff)
                self%integralCutoff=self%acutoff !min(self%integralCutoff,self%acutoff)
                self%primLimit=1E-20 !self%acutoff*0.001 !min(self%integralCutoff,self%acutoff)
                self%gradCutoff=self%acutoff
            endif

            ! Max DIIS cycles
            if (index(keywd,'MAXDIIS') /= 0) then
                call read(keywd, 'MAXDIIS', self%maxdiisscf)
            endif

            ! Delta DM Cycle Start
            if (index(keywd,'NCYC') /= 0) then
                call read(keywd, 'NCYC', self%ncyc)
            endif

            ! DM cutoff
            if (index(keywd,'MATRIXZERO') /= 0) then
                call read(keywd,'MATRIXZERO', self%DMCutoff)
            endif

            ! Basis cutoff
            if (index(keywd,'BASISZERO=') /= 0) then
                call read(keywd,'BASISZERO', itemp)
                self%basisCufoff=10.d0**(-1.d0*itemp)
            endif

        end subroutine read_quick_method

        !------------------------
        ! initial quick_method
        !------------------------
        subroutine init_quick_method(self,ierr)

            use quick_exception_module
            implicit none
            type(quick_method_type) self
            integer, intent(inout) :: ierr

            self%HF =  .false.       ! HF
            self%DFT =  .false.      ! DFT
            self%MP2 =  .false.      ! MP2
            self%B3LYP = .false.     ! B3LYP
            self%BLYP = .false.      ! BLYP
            self%BPW91 = .false.     ! BPW91
            self%MPW91LYP = .false.  ! MPW91LYP
            self%MPW91PW91 = .false. ! MPW91PW91
            self%SEDFT = .false.     ! Semi-Empirical DFT
            self%PBSOL = .false.     ! PB Solvent
            self%UNRST =  .false.    ! Unrestricted

            self%debug =  .false.    ! debug mode
            self%nodirect = .false.  ! conventional SCF
            self%readDMX =  .false.  ! flag to read density matrix
            self%diisSCF =  .false.  ! DIIS SCF
            self%prtGap =  .false.   ! flag to print HOMO-LUMO gap
            self%opt =  .false.      ! optimization
            self%grad =  .false.     ! gradient
            self%analGrad =  .false. ! Analytical Gradient
            self%analHess =  .false. ! Analytical Hessian Matrix

            self%diisOpt =  .false.  ! DIIS Optimization
            self%core =  .false.     !
            self%annil =  .false.    !
            self%freq =  .false.     ! Frenquency calculation
            self%zmat = .false.      ! Z-matrix
            self%dipole = .false.    ! Dipole
            self%ecp = .false.       ! ECP
            self%custECP = .false.   ! Custom ECP
            self%printEnergy = .true.! Print Energy each cycle
            self%fFunXiao = .false.            ! If f orbitial is contained
            self%calcDens = .false.    ! calculate density
            self%calcDensLap = .false. ! calculate density lap
            self%writePMat = .false.   ! Output density matrix
            self%extCharges = .false.  ! external charge
            self%PDB = .false.         ! PDB input
            self%SAD = .true.          ! SAD initial guess
            self%FMM = .false.         ! Fast Multipole
            self%DIVCON = .false.      ! Div&Con

            self%ifragbasis = 1        ! =2.residue basis,=1.atom basis(DEFUALT),=3 non-h atom basis
            self%iSG = 1               ! =0. SG0, =1. SG1(DEFAULT)
            self%MFCC = .false.        ! MFCC

            self%iscf = 200
            self%maxdiisscf = 10
            self%iopt = 0
            self%ncyc = 1000

            self%integralCutoff = 1.0d-7   ! integral cutoff
            self%leastIntegralCutoff = LEASTCUTOFF
                                           ! smallest integral cutoff, used in conventional SCF
            self%maxIntegralCutoff = 1.0d-12
                                           ! smallest integral cutoff, used in conventional SCF
            self%primLimit      = 1.0d-7   ! prime cutoff
            self%gradCutoff     = 1.0d-7   ! gradient cutoff
            self%DMCutoff       = 1.0d-10  ! density matrix cutoff

            self%pmaxrms        = 1.0d-4   ! density matrix convergence criteria
            self%aCutoff        = 1.0d-7   ! 2e cutoff
            self%basisCufoff    = 1.0d-10  ! basis set cutoff

            self%stepMax        = .1d0/0.529177249d0
                                           ! max change of one step
            self%geoMaxCrt      = .0018d0  ! max geometry change
            self%gRMSCrt        = .0012d0  ! geometry rms change
            self%gradMaxCrt     = .00100d0 ! max gradient change
            self%gNormCrt       = .00030d0 ! gradient normalization
            self%EChange        = 1.0d-6
            self%gridSpacing    = 0.1
            self%lapgridspacing = 0.1

            !Initialize libxc variables
            self%x_hybrid_coeff = 1.0d0 !Set the default exchange value
            self%uselibxc = .false.
            self%xc_polarization = 0
            self%nof_functionals = 0

#if defined CUDA || defined CUDA_MPIV
            self%bCUDA  = .false.
#endif

        end subroutine init_quick_method

        !------------------------
        ! check quick_method
        !------------------------
        subroutine check_quick_method(self,io,ierr)
            use quick_exception_module
            implicit none
            type(quick_method_type) self
            integer io
            integer, intent(inout) :: ierr

            ! If MP2, then set HF as default
            if (self%MP2) then
                self%HF = .true.
                self%DFT = .false.
            endif

            if (self%opt) then
                self%grad = .true.
            endif

            if(self%pmaxrms.lt.0.0001d0)then
                !self%integralCutoff=min(1.0d-7,self%integralCutoff)
                !self%primLimit=min(1.0d-7,self%primLimit)
            endif

            ! OPT not available for MP2
            if (self%MP2 .and. self%OPT) then
                call PrtWrn(io,"GEOMETRY OPTIMIZAION IS NOT AVAILABLE WITH MP2, WILL DO MP2 SINGLE POINT ONLY")
                self%OPT = .false.
            endif

            ! OPT not available for BLYP and B3LYP DFT methods
            if(self%DFT.and. self%OPT .and. (.not. (self%BLYP .or. self%B3LYP) .and. .not.(self%uselibxc)))then
                call PrtWrn(io,"GEOMETRY OPTIMIZATION is only available with HF, DFT/BLYP, DFT/B3LYP" )
                self%OPT = .false.
            endif

        end subroutine check_quick_method

        subroutine obtain_leastIntCutoff(self,ierr)
            use quick_constants_module
            use quick_exception_module
            implicit none
            type(quick_method_type) self
            integer, intent(inout) :: ierr
            

            self%leastIntegralCutoff = LEASTCUTOFF

            if (self%pmaxrms .gt. 1.0d0/10.0d0**9.5) self%leastIntegralCutoff = TEN_TO_MINUS5
            if (self%pmaxrms .gt. 1.0d0/10.0d0**8.5) self%leastIntegralCutoff = TEN_TO_MINUS4
            if (self%pmaxrms .gt. 1.0d0/10.0d0**7.5) self%leastIntegralCutoff = TEN_TO_MINUS3

            self%maxIntegralCutoff  = 1.0d-12


            if (self%pmaxrms .gt. 1.0d0/10.0d0**9.5) self%maxIntegralCutoff = TEN_TO_MINUS10
            if (self%pmaxrms .gt. 1.0d0/10.0d0**8.5) self%maxIntegralCutoff = TEN_TO_MINUS9
            if (self%pmaxrms .gt. 1.0d0/10.0d0**7.5) self%maxIntegralCutoff = TEN_TO_MINUS8
            if (self%integralCutoff .le. self%maxIntegralCutoff) self%maxIntegralCutoff=self%integralCutoff

        end subroutine obtain_leastIntCutoff


        subroutine adjust_Cutoff(PRMS,PCHANGE,self,ierr)
            use quick_constants_module
            use quick_exception_module
            implicit none
            double precision prms,pchange
            type(quick_method_type) self
            integer, intent(inout) :: ierr

             if(PRMS.le.TEN_TO_MINUS5 .and. self%integralCutoff.gt.1.0d0/(10.0d0**8.5d0))then
                self%integralCutoff=TEN_TO_MINUS9
                self%primLimit=min(self%integralCutoff,self%primLimit)
             endif

            if(PRMS.le.TEN_TO_MINUS6 .and. self%integralCutoff.gt.1.0d0/(10.0d0**9.5d0))then
                self%integralCutoff=TEN_TO_MINUS10
                self%primLimit=min(self%integralCutoff,self%primLimit)
            endif

            if(PRMS.le.TEN_TO_MINUS7 .and.quick_method%integralCutoff.gt.1.0d0/(10.0d0**10.5d0))then
            quick_method%integralCutoff=TEN_TO_MINUS11
            quick_method%primLimit=min(quick_method%integralCutoff,self%primLimit)
            endif

        end subroutine adjust_Cutoff

        !Madu Manathunga 05/31/2019
        !This subroutine set the functional id and  x_hybrid_coeff
        subroutine set_libxc_func_info(f_keywd, self,ierr)
           use xc_f90_types_m
           use xc_f90_lib_m
           use quick_exception_module
           implicit none
           character(len=200) :: f_keywd
           type(quick_method_type) self
           integer :: f_id, nof_f, istart, iend, imid, f_nlen, usf1_nlen, usf2_nlen
           type(xc_f90_pointer_t) :: xc_func
           type(xc_f90_pointer_t) :: xc_info
           double precision :: x_hyb_coeff
           character(len=256) :: functional_name
           integer, intent(inout) :: ierr

        !We now set the functional ids corresponding to each functional.
        !Note that these ids are coming from libxc. One should obtain them
        !by looking at the functional name (eg: PBE0) in libxc manual and
        !using xc_f90_functional_get_number() function in libxc library.

        imid=0
        if (index(f_keywd,'LIBXC=') /= 0) then
           istart = index(f_keywd,'LIBXC=')
           call rdword(f_keywd,istart,iend)
           imid=index(f_keywd(istart+6:iend),',')

           if(imid>0) then
              usf1_nlen=imid-1
              usf2_nlen = iend-(istart+6+usf1_nlen)
           else
              usf1_nlen=iend-(istart+6)+1
           endif
           !write(*,*) "Reading LIBXC key words: ",f_keywd(istart+6:iend), imid, usf1_nlen, usf2_nlen
        endif

        nof_f=0
        do f_id=0,1000
           call xc_f90_functional_get_name(f_id,functional_name)
           if((index(functional_name,'unknown') .eq. 0) &
            .and. (index(functional_name,'mgga') .eq. 0))  then
                functional_name=trim(functional_name)
                f_nlen=len(trim(functional_name))

                call upcase(functional_name,200)

                if((index(f_keywd,trim(functional_name)) .ne. 0) .and. ((usf1_nlen .eq. f_nlen) &
                .or. (usf2_nlen .eq. f_nlen))) then

                        nof_f=nof_f+1
                        if(self%xc_polarization > 0) then
                                call xc_f90_func_init(xc_func, xc_info, f_id, XC_POLARIZED)
                        else
                                call xc_f90_func_init(xc_func, xc_info, f_id, XC_UNPOLARIZED)
                        endif

                        self%functional_id(nof_f)=xc_f90_functional_get_number(functional_name)
                        call xc_f90_hyb_exx_coef(xc_func, self%x_hybrid_coeff)
                        call xc_f90_func_end(xc_func)
                endif
           endif
        enddo

        self%nof_functionals=nof_f

        end subroutine set_libxc_func_info
end module quick_method_module<|MERGE_RESOLUTION|>--- conflicted
+++ resolved
@@ -5,13 +5,8 @@
 !	Created by Yipu Miao on 2/18/11.
 !	Copyright 2011 University of Florida. All rights reserved.
 !
-<<<<<<< HEAD
-
 #include "util.fh"
 
-=======
-#include "util.fh"
->>>>>>> 5a28f065
 module quick_method_module
     use quick_constants_module
     use quick_input_parser_module  
