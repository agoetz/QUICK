!---------------------------------------------------------------------!
! Created by Madu Manathunga on 06/24/2020                            !
!                                                                     ! 
! Copyright (C) 2020-2021 Merz lab                                    !
! Copyright (C) 2020-2021 Götz lab                                    !
!                                                                     !
! This Source Code Form is subject to the terms of the Mozilla Public !
! License, v. 2.0. If a copy of the MPL was not distributed with this !
! file, You can obtain one at http://mozilla.org/MPL/2.0/.            !
!_____________________________________________________________________!

!---------------------------------------------------------------------!
! This module contains subroutines and data structures related to     !
! unrestricted scf procedure.                                         ! 
!---------------------------------------------------------------------!

#include "util.fh"

module quick_uscf_module

  implicit none
  private

  public :: uscf,allocate_quick_uscf,deallocate_quick_uscf,alloperatorB 

  double precision, allocatable, dimension(:,:,:) :: alloperatorB

contains

! This subroutine allocates memory for uscf data structures  and initializes them to zero. 
  subroutine allocate_quick_uscf(ierr)

    use quick_method_module, only: quick_method
    use quick_basis_module, only: nbasis
    use quick_scf_module, only: allocate_quick_scf

    implicit none 

    integer, intent(inout) :: ierr

    call allocate_quick_scf(ierr)

    if(.not. allocated(alloperatorB)) allocate(alloperatorB(nbasis, nbasis, quick_method%maxdiisscf), stat=ierr)

    !initialize values to zero
    alloperatorB = 0.0d0

  end subroutine allocate_quick_uscf 

! Deallocate memory allocated for uscf
  subroutine deallocate_quick_uscf(ierr)

    use quick_scf_module, only: deallocate_quick_scf
    implicit none

    integer, intent(inout) :: ierr

    call deallocate_quick_scf(ierr)

    if(allocated(alloperatorB)) deallocate(alloperatorB, stat=ierr)

  end subroutine deallocate_quick_uscf

  ! Ed Brothers. November 27, 2001
  ! 3456789012345678901234567890123456789012345678901234567890123456789012<<STOP
  subroutine uscf(ierr)
     !-------------------------------------------------------
     ! this subroutine is to do scf job for restricted system
     !-------------------------------------------------------
     use allmod
     use quick_molden_module, only: quick_molden, exportMO, exportSCF
     implicit none
  
     logical :: done
     integer, intent(inout) :: ierr
     integer :: jscf
     done=.false.
  
     !-----------------------------------------------------------------
     ! The purpose of this subroutine is to perform scf cycles.  At this
     ! point, X has been formed. The remaining steps are:
     ! 1)  Form operator matrix.
     ! 2)  Calculate O' = Transpose[X] O X
     ! 3)  Diagonalize O' to obtain C' and eigenvalues.
     ! 4)  Calculate C = XC'
     ! 5)  Form new density matrix.
     ! 6)  Check for convergence.
     !-----------------------------------------------------------------
  
     ! Each location in the code that the step is occurring will be marked.
     ! The cycles stop when prms  is less than pmaxrms or when the maximum
     ! number of scfcycles has been reached.
     jscf=0
  
  
     ! Alessandro GENONI 03/21/2007
     ! ECP integrals computation exploiting Alexander V. Mitin Subroutine
     ! Note: the integrals are stored in the array ecp_int that corresponds
     !       to the lower triangular matrix of the ECP integrals
     !if (quick_method%ecp) call ecpint
  
     ! if not direct SCF, generate 2e int file
     !if (quick_method%nodirect) call aoint
  
     if (quick_method%diisscf .and. .not. quick_method%divcon) call uelectdiis(jscf,ierr)       ! normal scf
  
     jscf=jscf+1
  
     !if (quick_method%debug)  call debug_SCF(jscf)

     if(write_molden) then
         call exportMO(quick_molden, ierr)
         if(.not.quick_method%opt) then
             quick_molden%iexport_snapshot=quick_molden%iexport_snapshot+1
             call exportSCF(quick_molden, ierr)
         endif
     endif  

     return
  
  end subroutine uscf
  
  ! electdiis
  !-------------------------------------------------------
  ! 11/02/2010 Yipu Miao: Add paralle option for HF calculation
  subroutine uelectdiis(jscf,ierr)
  
     use allmod
     use quick_gridpoints_module
     use quick_uscf_operator_module, only: uscf_operator
     use quick_scf_module  
     use quick_oei_module, only: bCalc1e
     use quick_molden_module, only: quick_molden

#if defined HIP || defined HIP_MPIV
     use quick_rocblas_module, only: rocDGEMM
     use quick_rocsolver_module, only: rocDIAG
#endif

     implicit none
  
#ifdef MPIV
     include "mpif.h"
#endif
  
     ! variable inputed to return
     integer :: jscf                ! scf interation
     integer, intent(inout) :: ierr
  
     logical :: diisdone = .false.  ! flag to indicate if diis is done
     logical :: deltaO   = .false.  ! delta Operator
     integer :: idiis = 0           ! diis iteration
     integer :: IDIISfinal,iidiis,current_diis
     integer :: lsolerr = 0
     integer :: IDIIS_Error_Start, IDIIS_Error_End
     double precision :: BIJ,DENSEJI,errormax,OJK,temp
     double precision :: Sum2Mat,rms
     integer :: I,J,K,L,IERROR
  
     double precision :: oldEnergy=0.0d0,E1e ! energy for last iteriation, and 1e-energy
     double precision :: PRMS,PRMS2,PCHANGE, tmp
  
     !---------------------------------------------------------------------------
     ! The purpose of this subroutine is to utilize Pulay's accelerated
     ! scf convergence as detailed in J. Comp. Chem, Vol 3, #4, pg 566-60, 1982.
     ! At the beginning of this process, their is an approximate density
     ! matrix.
     ! The step in the procedure are:
     ! 1)  Form the operator matrix for step i, O(i).
     ! 2)  Form error matrix for step i.
     ! e(i) = ODS - SDO
     ! 3)  Move e to an orthogonal basis.  e'(i) = Transpose[X] .e(i). X
     ! 4)  Store the e'(I) and O(i)
     ! 5)  Form matrix B, which is:
     !      _                                                 _
     !     |                                                   |
     !     |  B(1,1)      B(1,2)     . . .     B(1,J)      -1  |
     !     |  B(2,1)      B(2,2)     . . .     B(2,J)      -1  |
     !     |  .            .                     .          .  |
     ! B = |  .            .                     .          .  |
     !     |  .            .                     .          .  |
     !     |  B(I,1)      B(I,2)     . . .     B(I,J)      -1  |
     !     | -1            -1        . . .      -1          0  |
     !     |_                                                 _|
     ! Where B(i,j) = Trace(e(i) Transpose(e(j)) )
     ! 6)  Solve B*COEFF = RHS which is:
     ! _                                             _  _  _     _  _
     ! |                                               ||    |   |    |
     ! |  B(1,1)      B(1,2)     . . .     B(1,J)  -1  ||  C1|   |  0 |
     ! |  B(2,1)      B(2,2)     . . .     B(2,J)  -1  ||  C2|   |  0 |
     ! |  .            .                     .      .  ||  . |   |  0 |
     ! |  .            .                     .      .  ||  . | = |  0 |
     ! |  .            .                     .      .  ||  . |   |  0 |
     ! |  B(I,1)      B(I,2)     . . .     B(I,J)  -1  ||  Ci|   |  0 |
     ! | -1            -1        . . .      -1      0  || -L |   | -1 |
     ! |_                                             _||_  _|   |_  _|
     ! 7) Form a new operator matrix based on O(new) = [Sum over i] c(i)O(i)
     ! 8) Diagonalize the operator matrix to form a new density matrix.
     ! As in scf.F, each step wil be reviewed as we pass through the code.
     !---------------------------------------------------------------------------
  
     call allocate_quick_uscf(ierr)
  
     if(master) then
        write(ioutfile,'(40x," USCF ENERGY")')
        if (quick_method%printEnergy) then
           write(ioutfile,'("| ",120("-"))')
        else
           write(ioutfile,'("| ",90("-"))')
        endif
        write(ioutfile,'("| ","NCYC",6x)',advance="no")
        if (quick_method%printEnergy) write(ioutfile,'(" ENERGY ",8x,"DELTA_E",5x)',advance="no")
        write(ioutfile,'(" SCF_TIME",2x,"DII_CYC",2x," DII_TIME ",2x,"O_TIME",2x, &
              "DIAG_TIME",4x,"MAX_ERR",4x,"RMS_CHG",4x,"MAX_CHG")')
        if (quick_method%printEnergy) then
           write(ioutfile,'("| ",120("-"))')
        else
           write(ioutfile,'("| ",90("-"))')
        endif
     endif
  
#ifdef MPIV
     !-------------- MPI / ALL NODE ---------------
     ! Setup MPI integral configuration
     if (bMPI) call MPI_setup_hfoperator
     !-------------- END MPI / ALL NODE -----------
#endif
  
#ifdef MPIV
     if (bMPI) then
        call MPI_BCAST(quick_qm_struct%dense,nbasis*nbasis,mpi_double_precision,0,MPI_COMM_WORLD,mpierror)
        call MPI_BCAST(quick_qm_struct%denseb,nbasis*nbasis,mpi_double_precision,0,MPI_COMM_WORLD,mpierror)
        call MPI_BCAST(quick_qm_struct%co,nbasis*nbasis,mpi_double_precision,0,MPI_COMM_WORLD,mpierror)
        call MPI_BCAST(quick_qm_struct%cob,nbasis*nbasis,mpi_double_precision,0,MPI_COMM_WORLD,mpierror)
        call MPI_BCAST(quick_qm_struct%E,nbasis,mpi_double_precision,0,MPI_COMM_WORLD,mpierror)
        call MPI_BCAST(quick_qm_struct%Eb,nbasis,mpi_double_precision,0,MPI_COMM_WORLD,mpierror)
        call MPI_BCAST(quick_method%integralCutoff,1,mpi_double_precision,0,MPI_COMM_WORLD,mpierror)
        call MPI_BCAST(quick_method%primLimit,1,mpi_double_precision,0,MPI_COMM_WORLD,mpierror)
        call MPI_BARRIER(MPI_COMM_WORLD,mpierror)
     endif
#endif
  
#if defined CUDA || defined CUDA_MPIV || defined HIP || defined HIP_MPIV
     if(quick_method%bCUDA) then
  
        if (quick_method%DFT) then

        call gpu_upload_dft_grid(quick_dft_grid%gridxb, quick_dft_grid%gridyb,quick_dft_grid%gridzb, &
        quick_dft_grid%gridb_sswt, quick_dft_grid%gridb_weight, quick_dft_grid%gridb_atm, &
        quick_dft_grid%bin_locator, quick_dft_grid%basf, quick_dft_grid%primf, quick_dft_grid%basf_counter, &
        quick_dft_grid%primf_counter, quick_dft_grid%bin_counter,quick_dft_grid%gridb_count, quick_dft_grid%nbins, &
        quick_dft_grid%nbtotbf, quick_dft_grid%nbtotpf, quick_method%isg, sigrad2, quick_method%DMCutoff, &
        quick_method%XCCutoff)
  
#if defined CUDA_MPIV || defined HIP_MPIV
        call mgpu_get_xclb_time(timer_cumer%TDFTlb)
#endif
  
        endif
     endif
#endif
  
  
     bCalc1e = .true.
     diisdone = .false.
     deltaO = .false.
     idiis = 0
     ! Now Begin DIIS
     do while (.not.diisdone)
  
  
        call cpu_time(timer_begin%TSCF)
        !--------------------------------------------
        ! 1)  Form the operator matrix for step i, O(i).
        !--------------------------------------------
        !temp=Sum2Mat(quick_qm_struct%dense,quick_qm_struct%s,nbasis)
  
        ! Determine dii cycle and scf cycle
        idiis=idiis+1
        jscf=jscf+1
  
        if(idiis.le.quick_method%maxdiisscf)then
           IDIISfinal=idiis; iidiis=idiis
        else
           IDIISfinal=quick_method%maxdiisscf; iidiis=1
        endif
        !-----------------------------------------------
        ! Before Delta Densitry Matrix, normal operator is implemented here
        !-----------------------------------------------
        ! Triger Operator timer
        call cpu_time(timer_begin%TOp)
  
        ! if want to calculate operator difference?
        if(jscf.ge.quick_method%ncyc) deltaO = .true.
  
        !if (quick_method%debug)  call debug_SCF(jscf)
  
        call uscf_operator(deltaO)
  
        quick_qm_struct%denseOld(:,:) = quick_qm_struct%dense(:,:)
        quick_qm_struct%densebOld(:,:) = quick_qm_struct%denseb(:,:)

        !if (quick_method%debug)  call debug_SCF(jscf)
  
        ! Terminate Operator timer
        call cpu_time(timer_end%TOp)
        !------------- MASTER NODE -------------------------------
        if (master) then
           !-----------------------------------------------
           ! End of Delta Matrix
           !-----------------------------------------------
           call cpu_time(timer_begin%TDII)
  
           !if (quick_method%debug)  write(ioutfile,*) "hehe hf"
           !if (quick_method%debug)  call debug_SCF(jscf)
  
           !-----------------------------------------------
           ! 2)  Form error matrix for step i.
           ! e(i) = ODS - SDO
           !-----------------------------------------------
           ! The matrix multiplier comes from Steve Dixon. It calculates
           ! C = Transpose(A) B.  Thus to utilize this we have to make sure that the
           ! A matrix is symetric. First, calculate DENSE*S and store in the scratch
           ! matrix hold.Then calculate O*(DENSE*S).  As the operator matrix is symmetric, the
           ! above code can be used. Store this (the ODS term) in the all error
           ! matrix.
  
           ! The first part is ODS
  
#if defined CUDA || defined CUDA_MPIV || defined HIP || defined HIP_MPIV
  
           call GPU_DGEMM ('n', 'n', nbasis, nbasis, nbasis, 1.0d0, quick_qm_struct%dense, &
                 nbasis, quick_qm_struct%s, nbasis, 0.0d0, quick_scratch%hold,nbasis)
  
           call GPU_DGEMM ('n', 'n', nbasis, nbasis, nbasis, 1.0d0, quick_qm_struct%o, &
                 nbasis, quick_scratch%hold, nbasis, 0.0d0, quick_scratch%hold2,nbasis)
#else
           call DGEMM ('n', 'n', nbasis, nbasis, nbasis, 1.0d0, quick_qm_struct%dense, &
                 nbasis, quick_qm_struct%s, nbasis, 0.0d0, quick_scratch%hold,nbasis)
  
           call DGEMM ('n', 'n', nbasis, nbasis, nbasis, 1.0d0, quick_qm_struct%o, &
                 nbasis, quick_scratch%hold, nbasis, 0.0d0, quick_scratch%hold2,nbasis)
#endif
  
           allerror(:,:,iidiis) = quick_scratch%hold2(:,:)
  
           ! Calculate D O. then calculate S (do) and subtract that from the allerror matrix.
           ! This means we now have the e(i) matrix.
           ! allerror=ODS-SDO
#if defined CUDA || defined CUDA_MPIV || defined HIP || defined HIP_MPIV
  
           call GPU_DGEMM ('n', 'n', nbasis, nbasis, nbasis, 1.0d0, quick_qm_struct%dense, &
                 nbasis, quick_qm_struct%o, nbasis, 0.0d0, quick_scratch%hold,nbasis)
  
           call GPU_DGEMM ('n', 'n', nbasis, nbasis, nbasis, 1.0d0, quick_qm_struct%s, &
                 nbasis, quick_scratch%hold, nbasis, 0.0d0, quick_scratch%hold2,nbasis)
#else
           call DGEMM ('n', 'n', nbasis, nbasis, nbasis, 1.0d0, quick_qm_struct%dense, &
                 nbasis, quick_qm_struct%o, nbasis, 0.0d0, quick_scratch%hold,nbasis)
           call DGEMM ('n', 'n', nbasis, nbasis, nbasis, 1.0d0, quick_qm_struct%s, &
                 nbasis, quick_scratch%hold, nbasis, 0.0d0, quick_scratch%hold2,nbasis)
#endif
  
           do I=1,nbasis
              do J=1,nbasis
                 allerror(J,I,iidiis) = allerror(J,I,iidiis) - quick_scratch%hold2(J,I) !e=ODS=SDO
              enddo
           enddo

           ! 3)  Form the beta operator matrix for step i, O(i).  (Store in alloperatorb array.)
           
           ! 4)  Form beta error matrix for step i.
           ! e(i) = e(i,alpha part)+Ob Db S - S Db Ob
  
           ! First, calculate quick_qm_struct%denseb*S and store in the scratch
           ! matrix hold. Then calculate O*(quick_qm_struct%denseb*S).  As the operator matrix is
           ! symmetric, the above code can be used. Add this (the ODS term) into the allerror
           ! matrix.

#if defined CUDA || defined CUDA_MPIV || defined HIP || defined HIP_MPIV
           call GPU_DGEMM ('n', 'n', nbasis, nbasis, nbasis, 1.0d0, quick_qm_struct%denseb, &
                 nbasis, quick_qm_struct%s, nbasis, 0.0d0, quick_scratch%hold,nbasis)
           
           call GPU_DGEMM ('n', 'n', nbasis, nbasis, nbasis, 1.0d0, quick_qm_struct%ob, &
                 nbasis, quick_scratch%hold, nbasis, 0.0d0, quick_scratch%hold2,nbasis)
#else      
           call DGEMM ('n', 'n', nbasis, nbasis, nbasis, 1.0d0, quick_qm_struct%denseb, &
                    nbasis, quick_qm_struct%s, nbasis, 0.0d0, quick_scratch%hold,nbasis)
           
           call DGEMM ('n', 'n', nbasis, nbasis, nbasis, 1.0d0, quick_qm_struct%ob, &
                    nbasis, quick_scratch%hold, nbasis, 0.0d0, quick_scratch%hold2,nbasis)
#endif

           do I=1,nbasis
              do J=1,nbasis
                 allerror(J,I,iidiis) = allerror(J,I,iidiis) + quick_scratch%hold2(J,I) !e=ODS=SDO
              enddo
           enddo

           ! Calculate Db O.Then calculate S (DbO) and subtract that from the allerror matrix.
           ! This means we now have the complete e(i) matrix.

#if defined CUDA || defined CUDA_MPIV || defined HIP || defined HIP_MPIV

           call GPU_DGEMM ('n', 'n', nbasis, nbasis, nbasis, 1.0d0, quick_qm_struct%denseb, &
                 nbasis, quick_qm_struct%ob, nbasis, 0.0d0, quick_scratch%hold,nbasis)
        
           call GPU_DGEMM ('n', 'n', nbasis, nbasis, nbasis, 1.0d0, quick_qm_struct%s, &
                 nbasis, quick_scratch%hold, nbasis, 0.0d0, quick_scratch%hold2,nbasis)
#else
           call DGEMM ('n', 'n', nbasis, nbasis, nbasis, 1.0d0, quick_qm_struct%denseb, &
                 nbasis, quick_qm_struct%ob, nbasis, 0.0d0, quick_scratch%hold,nbasis)
           call DGEMM ('n', 'n', nbasis, nbasis, nbasis, 1.0d0, quick_qm_struct%s, &
                 nbasis, quick_scratch%hold, nbasis, 0.0d0, quick_scratch%hold2,nbasis)
#endif

           errormax = 0.d0
           do I=1,nbasis
              do J=1,nbasis
                 allerror(J,I,iidiis) = allerror(J,I,iidiis) - quick_scratch%hold2(J,I) !e=ODS=SDO
                 errormax = max(allerror(J,I,iidiis),errormax)
              enddo
           enddo
  
           !-----------------------------------------------
           ! 5)  Move e to an orthogonal basis.  e'(i) = Transpose[X] .e(i). X
           ! X is symmetric, but we do not know anything about the symmetry of e.
           ! The easiest way to do this is to calculate e(i) . X , store
           ! this in HOLD, and then calculate Transpose[X] (.e(i) . X)
           !-----------------------------------------------
           quick_scratch%hold2(:,:) = allerror(:,:,iidiis)
  
#if defined CUDA || defined CUDA_MPIV || defined HIP || defined HIP_MPIV
  
           call GPU_DGEMM ('n', 'n', nbasis, nbasis, nbasis, 1.0d0, quick_scratch%hold2, &
                 nbasis, quick_qm_struct%x, nbasis, 0.0d0, quick_scratch%hold,nbasis)
  
           call GPU_DGEMM ('n', 'n', nbasis, nbasis, nbasis, 1.0d0, quick_qm_struct%x, &
                 nbasis, quick_scratch%hold, nbasis, 0.0d0, quick_scratch%hold2,nbasis)
#else
  
           call DGEMM ('n', 'n', nbasis, nbasis, nbasis, 1.0d0, quick_scratch%hold2, &
                 nbasis, quick_qm_struct%x, nbasis, 0.0d0, quick_scratch%hold,nbasis)
  
           call DGEMM ('n', 'n', nbasis, nbasis, nbasis, 1.0d0, quick_qm_struct%x, &
                 nbasis, quick_scratch%hold, nbasis, 0.0d0, quick_scratch%hold2,nbasis)
#endif
           allerror(:,:,iidiis) = quick_scratch%hold2(:,:)
           !-----------------------------------------------
           ! 6)  Store the e'(I) and O(i).
           ! e'(i) is already stored.  Simply store the operator matrix in
           ! all operator.
           !-----------------------------------------------
  
           if(idiis.le.quick_method%maxdiisscf)then
              alloperator(:,:,iidiis) = quick_qm_struct%o(:,:)
              alloperatorB(:,:,iidiis) = quick_qm_struct%ob(:,:)
           else
              do K=1,quick_method%maxdiisscf-1
                 alloperator(:,:,K) = alloperator(:,:,K+1)
                 alloperatorB(:,:,K) = alloperatorB(:,:,K+1)
              enddo
              alloperator(:,:,quick_method%maxdiisscf) = quick_qm_struct%o(:,:)
              alloperatorB(:,:,quick_method%maxdiisscf) = quick_qm_struct%ob(:,:)
           endif
  
           !-----------------------------------------------
           ! 7)  Form matrix B, which is:
           !       _                                                 _
           !       |                                                   |
           !       |  B(1,1)      B(1,2)     . . .     B(1,J)      -1  |
           !       |  B(2,1)      B(2,2)     . . .     B(2,J)      -1  |
           !       |  .            .                     .          .  |
           ! B =   |  .            .                     .          .  |
           !       |  .            .                     .          .  |
           !       |  .            .                     .          .  |
           !       |  B(I,1)      B(I,2)     . . .     B(I,J)      -1  |
           !       | -1            -1        . . .      -1          0  |
           !       |_                                                 _|
  
           ! Where B(i,j) = Trace(e(i) Transpose(e(j)))
           ! According to an example done in mathematica, B12 = B21.  Note that
           ! the rigorous proof of this phenomenon is left as an exercise for the
           ! reader.  Thus the first step is copying BCOPY to B.  In this way we
           ! only have to recalculate the new elements.
           !-----------------------------------------------
           do I=1,IDIISfinal
              do J=1,IDIISfinal
                 B(J,I) = BCOPY(J,I)
              enddo
           enddo
  
           if(IDIIS.gt.quick_method%maxdiisscf)then
              do I=1,IDIISfinal-1
                 do J=1,IDIISfinal-1
                    B(J,I) = BCOPY(J+1,I+1)
                 enddo
              enddo
           endif
  
           ! Now copy the current matrix into HOLD2 transposed.  This will be the
           ! Transpose[ej] used in B(i,j) = Trace(e(i) Transpose(e(j)))
           quick_scratch%hold2(:,:) = allerror(:,:,iidiis)
  
           do I=1,IDIISfinal
              ! Copy the transpose of error matrix I into HOLD.
              quick_scratch%hold(:,:) = allerror(:,:,I) 
  
              ! Calculate and sum together the diagonal elements of e(i) Transpose(e(j))).
              BIJ=Sum2Mat(quick_scratch%hold2,quick_scratch%hold,nbasis)
              
              ! Now place this in the B matrix.
              if(idiis.le.quick_method%maxdiisscf)then
                 B(iidiis,I) = BIJ
                 B(I,iidiis) = BIJ
              else
                 if(I.gt.1)then
                    B(quick_method%maxdiisscf,I-1)=BIJ
                    B(I-1,quick_method%maxdiisscf)=BIJ
                 else
                    B(quick_method%maxdiisscf,quick_method%maxdiisscf)=BIJ
                 endif
              endif
           enddo
  
           if(idiis.gt.quick_method%maxdiisscf)then
              quick_scratch%hold(:,:) = allerror(:,:,1)
              do J=1,quick_method%maxdiisscf-1
                 allerror(:,:,J) = allerror(:,:,J+1)
              enddo
              allerror(:,:,quick_method%maxdiisscf) = quick_scratch%hold(:,:)
           endif
  
           ! Now that all the BIJ elements are in place, fill in all the column
           ! and row ending -1, and fill up the rhs matrix.
  
           do I=1,IDIISfinal
              B(I,IDIISfinal+1) = -1.d0
              B(IDIISfinal+1,I) = -1.d0
           enddo
           do I=1,IDIISfinal
              RHS(I) = 0.d0
           enddo
           RHS(IDIISfinal+1) = -1.d0
           B(IDIISfinal+1,IDIISfinal+1) = 0.d0
  
           ! Now save the B matrix in Bcopy so it is available for subsequent
           ! iterations.
           do I=1,IDIISfinal
              do J=1,IDIISfinal
                 BCOPY(J,I)=B(J,I)
              enddo
           enddo
  
           !-----------------------------------------------
           ! 8)  Solve B*COEFF = RHS which is:
           ! _                                             _  _  _     _  _
           ! |                                               ||    |   |    |
           ! |  B(1,1)      B(1,2)     . . .     B(1,J)  -1  ||  C1|   |  0 |
           ! |  B(2,1)      B(2,2)     . . .     B(2,J)  -1  ||  C2|   |  0 |
           ! |  .            .                     .      .  ||  . |   |  0 |
           ! |  .            .                     .      .  ||  . | = |  0 |
           ! |  .            .                     .      .  ||  . |   |  0 |
           ! |  B(I,1)      B(I,2)     . . .     B(I,J)  -1  ||  Ci|   |  0 |
           ! | -1            -1        . . .      -1      0  || -L |   | -1 |
           ! |_                                             _||_  _|   |_  _|
           !
           !-----------------------------------------------
  
           BSAVE(:,:) = B(:,:)
           call LSOLVE(IDIISfinal+1,quick_method%maxdiisscf+1,B,RHS,W,quick_method%DMCutoff,COEFF,LSOLERR)
  
           IDIIS_Error_Start = 1
           IDIIS_Error_End   = IDIISfinal
           111     IF (LSOLERR.ne.0 .and. IDIISfinal > 0)then
              IDIISfinal=Idiisfinal-1
              do I=1,IDIISfinal+1
                 do J=1,IDIISfinal+1
                    B(I,J)=BSAVE(I+IDIIS_Error_Start,J+IDIIS_Error_Start)
                 enddo
              enddo
              IDIIS_Error_Start = IDIIS_Error_Start + 1
  
              do i=1,IDIISfinal
                 RHS(i)=0.0d0
              enddo
  
              RHS(IDIISfinal+1)=-1.0d0
  
  
              call LSOLVE(IDIISfinal+1,quick_method%maxdiisscf+1,B,RHS,W,quick_method%DMCutoff,COEFF,LSOLERR)
  
              goto 111
           endif
  
           !-----------------------------------------------
           ! 9) Form a new operator matrix based on O(new) = [Sum over i] c(i)O(i)
           ! If the solution to step eight failed, skip this step and revert
           ! to a standard scf cycle.
           !-----------------------------------------------
           ! Xiao HE 07/20/2007,if the B matrix is ill-conditioned, remove the first,second... error vector
           if (LSOLERR == 0) then
              do J=1,nbasis
                 do K=1,nbasis
                    OJK=0.d0
                    do I=IDIIS_Error_Start, IDIIS_Error_End
                       OJK = OJK + COEFF(I-IDIIS_Error_Start+1) * alloperator(K,J,I)
                    enddo
                    quick_qm_struct%o(J,K) = OJK
                 enddo
              enddo
              
           endif
           !-----------------------------------------------
           ! 10) Diagonalize the operator matrix to form a new density matrix.
           ! First you have to transpose this into an orthogonal basis, which
           ! is accomplished by calculating Transpose[X] . O . X.
           !-----------------------------------------------
#if (defined(CUDA) || defined(CUDA_MPIV)) && !defined(HIP)
 
          call cpu_time(timer_begin%TDiag)
          call cuda_diag(quick_qm_struct%o, quick_qm_struct%x, quick_scratch%hold,&
                quick_qm_struct%E, quick_qm_struct%idegen, &
                quick_qm_struct%vec, quick_qm_struct%co, &
                V2, nbasis)
           call cpu_time(timer_end%TDiag)
  
           call GPU_DGEMM ('n', 'n', nbasis, nbasis, nbasis, 1.0d0, quick_qm_struct%x, &
                 nbasis, quick_scratch%hold, nbasis, 0.0d0, quick_qm_struct%o,nbasis)
#else
#if defined HIP || defined HIP_MPIV
           call GPU_DGEMM ('n', 'n', nbasis, nbasis, nbasis, 1.0d0, quick_qm_struct%o, &
                 nbasis, quick_qm_struct%x, nbasis, 0.0d0, quick_scratch%hold,nbasis)

           call GPU_DGEMM ('n', 'n', nbasis, nbasis, nbasis, 1.0d0, quick_qm_struct%x, &
                 nbasis, quick_scratch%hold, nbasis, 0.0d0, quick_qm_struct%o,nbasis)
#else
           call DGEMM ('n', 'n', nbasis, nbasis, nbasis, 1.0d0, quick_qm_struct%o, &
                 nbasis, quick_qm_struct%x, nbasis, 0.0d0, quick_scratch%hold,nbasis)
  
           call DGEMM ('n', 'n', nbasis, nbasis, nbasis, 1.0d0, quick_qm_struct%x, &
                 nbasis, quick_scratch%hold, nbasis, 0.0d0, quick_qm_struct%o,nbasis)
#endif
           ! Now diagonalize the operator matrix.
           call cpu_time(timer_begin%TDiag)
  
#if defined LAPACK || defined MKL
           call DIAGMKL(nbasis,quick_qm_struct%o,quick_qm_struct%E,quick_qm_struct%vec,IERROR)
#else
           call DIAG(nbasis,quick_qm_struct%o,nbasis,quick_method%DMCutoff,V2,quick_qm_struct%E,&
                 quick_qm_struct%idegen,quick_qm_struct%vec,IERROR)
#endif
           call cpu_time(timer_end%TDiag)
  
#endif

           timer_cumer%TDiag=timer_end%TDiag-timer_begin%TDiag
  
           ! Calculate C = XC' and form a new density matrix.
           ! The C' is from the above diagonalization.  Also, save the previous
           ! Density matrix to check for convergence.
           !        call DMatMul(nbasis,X,VEC,CO)    ! C=XC'
  
#if defined CUDA || defined CUDA_MPIV || defined HIP || defined HIP_MPIV
  
           call GPU_DGEMM ('n', 'n', nbasis, nbasis, nbasis, 1.0d0, quick_qm_struct%x, &
                 nbasis, quick_qm_struct%vec, nbasis, 0.0d0, quick_qm_struct%co,nbasis)
#else
           call DGEMM ('n', 'n', nbasis, nbasis, nbasis, 1.0d0, quick_qm_struct%x, &
                 nbasis, quick_qm_struct%vec, nbasis, 0.0d0, quick_qm_struct%co,nbasis)
#endif
  
           quick_scratch%hold(:,:) = quick_qm_struct%dense(:,:) 
  
           ! Form new density matrix using MO coefficients
#if defined CUDA || defined CUDA_MPIV || defined HIP || defined HIP_MPIV
           call GPU_DGEMM ('n', 't', nbasis, nbasis, quick_molspec%nelec, 1.0d0, quick_qm_struct%co, &
                 nbasis, quick_qm_struct%co, nbasis, 0.0d0, quick_qm_struct%dense,nbasis)
#else
           call DGEMM ('n', 't', nbasis, nbasis, quick_molspec%nelec, 1.0d0, quick_qm_struct%co, &
                 nbasis, quick_qm_struct%co, nbasis, 0.0d0, quick_qm_struct%dense,nbasis)
#endif

           ! Now check for convergence. pchange is the max change
           ! and prms is the rms
           PCHANGE=0.d0
           do I=1,nbasis
              do J=1,nbasis
                 PCHANGE=max(PCHANGE,abs(quick_qm_struct%dense(J,I)-quick_scratch%hold(J,I)))
              enddo
           enddo
           PRMS = rms(quick_qm_struct%dense,quick_scratch%hold,nbasis)


           !-----------------------------------------------
           ! 11) Form a new operator matrix based on O(new) = [Sum over i] c(i)O(i)
           ! If the solution to step eight failed, skip this step and revert
           ! to a standard scf cycle.
           !-----------------------------------------------
           ! Xiao HE 07/20/2007,if the B matrix is ill-conditioned, remove the first,second... error vector
           if (LSOLERR == 0) then
              do J=1,nbasis
                 do K=1,nbasis
                    OJK=0.d0
                    do I=IDIIS_Error_Start, IDIIS_Error_End
                       OJK = OJK + COEFF(I-IDIIS_Error_Start+1) * alloperatorB(K,J,I)
                    enddo
                    quick_qm_struct%ob(J,K) = OJK
                 enddo
              enddo

           endif

           !-----------------------------------------------
           ! 12) Diagonalize the beta operator matrix to form a new beta density matrix.
           ! First you have to transpose this into an orthogonal basis, which
           ! is accomplished by calculating Transpose[X] . O . X.
           !-----------------------------------------------
#if (defined(CUDA) || defined(CUDA_MPIV)) && !defined(HIP)

          call cpu_time(timer_begin%TDiag)
          call cuda_diag(quick_qm_struct%ob, quick_qm_struct%x, quick_scratch%hold,&
                quick_qm_struct%EB, quick_qm_struct%idegen, &
                quick_qm_struct%vec, quick_qm_struct%cob, &
                V2, nbasis)
           call cpu_time(timer_end%TDiag)

           call GPU_DGEMM ('n', 'n', nbasis, nbasis, nbasis, 1.0d0, quick_qm_struct%x, &
                 nbasis, quick_scratch%hold, nbasis, 0.0d0, quick_qm_struct%ob,nbasis)
#else
#if defined HIP || defined HIP_MPIV
           call GPU_DGEMM ('n', 'n', nbasis, nbasis, nbasis, 1.0d0, quick_qm_struct%ob, &
                 nbasis, quick_qm_struct%x, nbasis, 0.0d0, quick_scratch%hold,nbasis)

           call GPU_DGEMM ('n', 'n', nbasis, nbasis, nbasis, 1.0d0, quick_qm_struct%x, &
                 nbasis, quick_scratch%hold, nbasis, 0.0d0, quick_qm_struct%ob,nbasis)
#else
           call DGEMM ('n', 'n', nbasis, nbasis, nbasis, 1.0d0, quick_qm_struct%ob, &
                 nbasis, quick_qm_struct%x, nbasis, 0.0d0, quick_scratch%hold,nbasis)

           call DGEMM ('n', 'n', nbasis, nbasis, nbasis, 1.0d0, quick_qm_struct%x, &
                 nbasis, quick_scratch%hold, nbasis, 0.0d0, quick_qm_struct%ob,nbasis)
#endif
           ! Now diagonalize the operator matrix.
           call cpu_time(timer_begin%TDiag)

#if defined LAPACK || defined MKL
           call DIAGMKL(nbasis,quick_qm_struct%ob,quick_qm_struct%EB,quick_qm_struct%vec,IERROR)
#else
           call DIAG(nbasis,quick_qm_struct%ob,nbasis,quick_method%DMCutoff,V2,quick_qm_struct%EB,&
                 quick_qm_struct%idegen,quick_qm_struct%vec,IERROR)
#endif
           call cpu_time(timer_end%TDiag)

#endif
           timer_cumer%TDiag=timer_cumer%TDiag+timer_end%TDiag-timer_begin%TDiag

           ! Calculate C = XC' and form a new density matrix.
           ! The C' is from the above diagonalization.  Also, save the previous
           ! Density matrix to check for convergence.
           !        call DMatMul(nbasis,X,VEC,CO)    ! C=XC'

#if defined CUDA || defined CUDA_MPIV || defined HIP || defined HIP_MPIV

           call GPU_DGEMM ('n', 'n', nbasis, nbasis, nbasis, 1.0d0, quick_qm_struct%x, &
                 nbasis, quick_qm_struct%vec, nbasis, 0.0d0, quick_qm_struct%cob,nbasis)
#else
           call DGEMM ('n', 'n', nbasis, nbasis, nbasis, 1.0d0, quick_qm_struct%x, &
                 nbasis, quick_qm_struct%vec, nbasis, 0.0d0, quick_qm_struct%cob,nbasis)
#endif

           quick_scratch%hold(:,:) = quick_qm_struct%denseb(:,:)

           ! Form new density matrix using MO coefficients
#if defined CUDA || defined CUDA_MPIV || defined HIP || defined HIP_MPIV
           call GPU_DGEMM ('n', 't', nbasis, nbasis, quick_molspec%nelecb, 1.0d0, quick_qm_struct%cob, &
                 nbasis, quick_qm_struct%cob, nbasis, 0.0d0, quick_qm_struct%denseb,nbasis)
#else
           call DGEMM ('n', 't', nbasis, nbasis, quick_molspec%nelecb, 1.0d0, quick_qm_struct%cob, &
                 nbasis, quick_qm_struct%cob, nbasis, 0.0d0, quick_qm_struct%denseb,nbasis)
#endif

           ! Now check for convergence. pchange is the max change
           ! and prms is the rms
           do I=1,nbasis
              do J=1,nbasis
                 PCHANGE=max(PCHANGE,abs(quick_qm_struct%denseb(J,I)-quick_scratch%hold(J,I)))
              enddo
           enddo
           PRMS2 = rms(quick_qm_struct%denseb,quick_scratch%hold,nbasis)
           PRMS = MAX(PRMS,PRMS2)

           call cpu_time(timer_end%TDII)  

           tmp = quick_method%integralCutoff
           call adjust_cutoff(PRMS,PCHANGE,quick_method,ierr)  !from quick_method_module

        !do I=1,nbasis; do J=1,nbasis
        !  write(*,*) jscf,i,j,quick_qm_struct%dense(j,i),quick_qm_struct%denseb(j,i),&
        !  quick_qm_struct%co(j,i), quick_qm_struct%cob(j,i)
        !enddo; enddo

        endif
  
        !--------------- MPI/ALL NODES -----------------------------------------
        call cpu_time(timer_end%TSCF)
        timer_cumer%TOp=timer_end%TOp-timer_begin%TOp+timer_cumer%TOp
        timer_cumer%TSCF=timer_end%TSCF-timer_begin%TSCF+timer_cumer%TSCF
        timer_cumer%TDII=timer_end%TDII-timer_begin%TDII+timer_cumer%TDII
        !--------------- END MPI/ALL NODES -------------------------------------
  
        if (master) then
  
#ifdef USEDAT
           ! open data file then write calculated info to dat file
           SAFE_CALL(quick_open(iDataFile, dataFileName, 'R', 'U', 'R',.true.,ierr)
           rewind(iDataFile)
           call dat(quick_qm_struct, iDataFile)
           close(iDataFile)
#endif
           current_diis=mod(idiis-1,quick_method%maxdiisscf)
           current_diis=current_diis+1
  
           write (ioutfile,'("|",I3,1x)',advance="no") jscf
           if(quick_method%printEnergy)then
              write (ioutfile,'(F16.9,2x)',advance="no") quick_qm_struct%Eel+quick_qm_struct%Ecore
              if (jscf.ne.1) then
                 write(ioutFile,'(E12.6,2x)',advance="no") oldEnergy-quick_qm_struct%Eel-quick_qm_struct%Ecore
              else
                 write(ioutFile,'(4x,"------",4x)',advance="no")
              endif
              oldEnergy=quick_qm_struct%Eel+quick_qm_struct%Ecore
           endif
           write (ioutfile,'(F10.3,4x)',advance="no") timer_end%TSCF-timer_begin%TSCF
           write (ioutfile,'(I2,4x,F8.2,2x,F8.2,2x)',advance="no") current_diis,timer_end%TDII-timer_begin%TDII, &
                 timer_end%TOp-timer_begin%TOp
           write (ioutfile,'(F8.2,4x)',advance="no") timer_end%TDiag-timer_begin%TDiag
           write (ioutfile,'(E10.4,2x)',advance="no") errormax
           write (ioutfile,'(E10.4,2x,E10.4)')  PRMS,PCHANGE
  
           if (lsolerr /= 0) write (ioutfile,'(" DIIS FAILED !!", &
                 & " PERFORM NORMAL SCF. (NOT FATAL.)")')
  
           if (PRMS < quick_method%pmaxrms .and. pchange < quick_method%pmaxrms*100.d0 .and. jscf.gt.MIN_SCF)then
              if (quick_method%printEnergy) then
                 write(ioutfile,'("| ",120("-"))')
              else
                 write(ioutfile,'("| ",90("-"))')
              endif
              write (ioutfile,'("| REACH CONVERGENCE AFTER ",i3," CYCLES")') jscf
              write (ioutfile,'("| MAX ERROR = ",E12.6,2x," RMS CHANGE = ",E12.6,2x," MAX CHANGE = ",E12.6)') &
                    errormax,prms,pchange
              write (ioutfile,'("| -----------------------------------------------")')
              if (quick_method%DFT .or. quick_method%SEDFT) then
                 write (ioutfile,'(" ALPHA ELECTRON DENSITY    =",F16.10)') quick_qm_struct%aelec
                 write (ioutfile,'(" BETA ELECTRON DENSITY     =",F16.10)') quick_qm_struct%belec
              endif
  
              !if (quick_method%prtgap) write (ioutfile,'(" HOMO-LUMO GAP (EV) =",11x,F12.6)') &
              !      (quick_qm_struct%E((quick_molspec%nelec/2)+1) - quick_qm_struct%E(quick_molspec%nelec/2))*AU_TO_EV
              diisdone=.true.
              quick_method%uscf_conv=.true. 
  
           endif
           if(jscf >= quick_method%iscf-1) then
              write (ioutfile,'(" RAN OUT OF CYCLES.  NO CONVERGENCE.")')
              write (ioutfile,'(" PERFORM FINAL NO INTERPOLATION ITERATION")')
              diisdone=.true.
              quick_method%uscf_conv=.false.
           endif
           diisdone = idiis.gt.MAX_DII_CYCLE_TIME*quick_method%maxdiisscf .or. diisdone
  
           if((tmp .ne. quick_method%integralCutoff).and. .not.diisdone) then
              write(ioutfile, '("| -------------- 2E-INT CUTOFF CHANGE TO ", E10.4, " ------------")') quick_method%integralCutoff
           endif

           if(write_molden) quick_molden%e_snapshots(jscf, quick_molden%iexport_snapshot) &
                            = quick_qm_struct%Eel+quick_qm_struct%Ecore
  
           flush(ioutfile)
  
        endif
  
#ifdef MPIV
        if (bMPI) then
           call MPI_BCAST(diisdone,1,mpi_logical,0,MPI_COMM_WORLD,mpierror)
           call MPI_BCAST(quick_method%uscf_conv,1,mpi_logical,0,MPI_COMM_WORLD,mpierror)
           call MPI_BCAST(quick_qm_struct%dense,nbasis*nbasis,mpi_double_precision,0,MPI_COMM_WORLD,mpierror)
           call MPI_BCAST(quick_qm_struct%denseb,nbasis*nbasis,mpi_double_precision,0,MPI_COMM_WORLD,mpierror)
           call MPI_BCAST(quick_qm_struct%co,nbasis*nbasis,mpi_double_precision,0,MPI_COMM_WORLD,mpierror)
           call MPI_BCAST(quick_qm_struct%cob,nbasis*nbasis,mpi_double_precision,0,MPI_COMM_WORLD,mpierror)
           call MPI_BCAST(quick_qm_struct%E,nbasis,mpi_double_precision,0,MPI_COMM_WORLD,mpierror)
           call MPI_BCAST(quick_qm_struct%Eb,nbasis,mpi_double_precision,0,MPI_COMM_WORLD,mpierror)
           call MPI_BCAST(quick_method%integralCutoff,1,mpi_double_precision,0,MPI_COMM_WORLD,mpierror)
           call MPI_BCAST(quick_method%primLimit,1,mpi_double_precision,0,MPI_COMM_WORLD,mpierror)
           call MPI_BARRIER(MPI_COMM_WORLD,mpierror)
        endif
#endif
        !if (quick_method%debug)  call debug_SCF(jscf)
     enddo
<<<<<<< HEAD
  
#if (defined CUDA || defined CUDA_MPIV) && !defined(HIP)
=======

     if(master .and. write_molden) then
         quick_molden%nscf_snapshots(quick_molden%iexport_snapshot)=jscf
     endif  

#if defined CUDA || defined CUDA_MPIV
>>>>>>> 7ee199c4
     ! sign of the coefficient matrix resulting from cusolver is not consistent
     ! with rest of the code (e.g. gradients). We have to correct this.
     call scalarMatMul(quick_qm_struct%co,nbasis,nbasis,-1.0d0)
     call scalarMatMul(quick_qm_struct%cob,nbasis,nbasis,-1.0d0)
#endif
  
#if defined CUDA || defined CUDA_MPIV || defined HIP || defined HIP_MPIV
    if (quick_method%DFT) then
       if(quick_method%grad) then
         call gpu_delete_dft_dev_grid()
       else
         call gpu_delete_dft_grid()
       endif
    endif
#endif
  
     call deallocate_quick_uscf(ierr)
  
     return
  end subroutine uelectdiis

end module quick_uscf_module<|MERGE_RESOLUTION|>--- conflicted
+++ resolved
@@ -898,17 +898,12 @@
 #endif
         !if (quick_method%debug)  call debug_SCF(jscf)
      enddo
-<<<<<<< HEAD
   
 #if (defined CUDA || defined CUDA_MPIV) && !defined(HIP)
-=======
-
      if(master .and. write_molden) then
          quick_molden%nscf_snapshots(quick_molden%iexport_snapshot)=jscf
      endif  
 
-#if defined CUDA || defined CUDA_MPIV
->>>>>>> 7ee199c4
      ! sign of the coefficient matrix resulting from cusolver is not consistent
      ! with rest of the code (e.g. gradients). We have to correct this.
      call scalarMatMul(quick_qm_struct%co,nbasis,nbasis,-1.0d0)
