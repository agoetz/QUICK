--- conflicted
+++ resolved
@@ -182,15 +182,9 @@
 #endif
 
      implicit none
-<<<<<<< HEAD
-
-     logical fail
-
-=======
  
      logical :: fail
  
->>>>>>> de04a404
      ! variable inputed to return
      integer :: jscf                ! scf iteration
      integer, intent(inout) :: ierr
@@ -275,20 +269,6 @@
      if (bMPI) call MPI_setup_hfoperator
      !-------------- END MPI / ALL NODE -----------
 #endif
-<<<<<<< HEAD
-  
-   if(quick_method%readPMat)then
-     nbasis = quick_molspec%nbasis
-     if(master)then
-       open(unit=iDataFile,file=dataFileName,status='OLD',form='UNFORMATTED')
-       call rchk_int(iDataFile, "nbasis", nbasis, fail)
-       call rchk_darray(iDataFile, "dense", nbasis, nbasis, 1, quick_qm_struct%dense, fail)
-       close(iDataFile)
-     endif
-   endif
-
-=======
- 
         if(quick_method%readden)then
           nbasis = quick_molspec%nbasis
           if(master)then
@@ -299,7 +279,6 @@
           endif
         endif
  
->>>>>>> de04a404
 #ifdef MPIV
      if (bMPI) then
   !      call MPI_BCAST(quick_qm_struct%o,nbasis*nbasis,mpi_double_precision,0,MPI_COMM_WORLD,mpierror)
@@ -746,19 +725,6 @@
         !--------------- END MPI/ALL NODES -------------------------------------
   
         if (master) then
-<<<<<<< HEAD
- 
-          if(quick_method%writepmat)then
-             ! open data file then write calculated info to dat file
-             call quick_open(iDataFile, dataFileName, 'R', 'U', 'A',.true.,ierr)
-!             rewind(iDataFile)
-             call wchk_int(iDataFile, "nbasis", nbasis, fail)
-             call wchk_darray(iDataFile, "dense",    nbasis, nbasis, 1, quick_qm_struct%dense,    fail)
-!             call wchk_darray(iDataFile, "denseSave",    nbasis, nbasis, 1, quick_qm_struct%denseSave,    fail)
-             close(iDataFile)
-          endif
- 
-=======
 
            if(quick_method%writeden)then 
              ! open data file then write calculated info to dat file
@@ -768,7 +734,6 @@
              close(iDataFile)
            endif 
 
->>>>>>> de04a404
 #ifdef USEDAT
            ! open data file then write calculated info to dat file
            SAFE_CALL(quick_open(iDataFile, dataFileName, 'R', 'U', 'R',.true.,ierr)
