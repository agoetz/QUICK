!
!	quick_calculated_module.f90
!	new_quick
!
!	Created by Yipu Miao on 2/18/11.
!	Copyright 2011 University of Florida. All rights reserved.
!

#include "util.fh"

!  Calculated Module, storing calculated information
module quick_calculated_module

   !------------------------------------------------------------------------
   !  ATTRIBUTES  : to complete later
   !  SUBROUTINES : to complete later
   !  FUNCTIONS   : to complete later
   !  DESCRIPTION : For the above list, Smatrix is the overlap matrix, X is the
   !                orthogonalization matrix, O is the operator matrix, CO and COB are
   !                the molecular orbital coefficients, Vec is a mtrix to hold eigenvectors
   !                after a diagonalization, DENSE and DENSEB are the denisty matrices,
   !                V2 is a scratch space for diagonalization, IDEGEN is a matrix of
   !                orbital degeneracies, E and EB are the molecular orbital energies,
   !                and Eel, Ecore, Etot. alec and Belec are self explanatory. GRADIENT
   !                is the energy gradient with respect to atomic motion.
   !  AUTHOR      : Yipu Miao
   !------------------------------------------------------------------------

   implicit none

   ! quick_qm_struct stores quantum chemistry electron information
   ! the elements will be introduced following
   type quick_qm_struct_type

      ! Basis Set Number
      integer,pointer :: nbasis

      ! overlap matrix, will be calculated once, independent on
      ! orbital coefficent. Its dimension is nbasis*nbasis
      double precision,dimension(:,:), allocatable :: s

      ! orthogonalization matrix, the dimension is nbasis*nbasis,
      ! is independent on orbital coefficent
      double precision,dimension(:,:), allocatable :: x

      ! one electron operator, a matrix of size nbasis,nbasis
      double precision, allocatable, dimension(:,:)   :: oneElecO

      ! operator matrix, the dimension is nbasis*nbasis. For HF, it's Fock Matrix
      double precision,dimension(:,:), allocatable :: o

      ! Beta operator matrix, the dimension is nbasis*nbasis. For HF, it's Fock
      ! Matrix
      double precision,dimension(:,:), allocatable :: ob

      ! saved operator matrix
      double precision,dimension(:,:), allocatable :: oSave

      ! saved beta operator matrix
      double precision,dimension(:,:), allocatable :: obSave

      ! saved dft operator matrix
      double precision,dimension(:,:), allocatable :: oSaveDFT

      ! orbital coeffecient, the dimension is nbasis*nbasis. If it's
      ! unrestricted system, CO will represent alpha electron coeffecient
      double precision,dimension(:,:), allocatable :: co

      ! beta electron orbital coeffecient, the dimension is nbasis*nbasis.
      ! when it's RHF system, this term will be vanished
      double precision,dimension(:,:), allocatable :: cob

      ! matrix to hold eigenvectors after diagonalization,
      ! the dimension is nbasis*nbasis.
      double precision,dimension(:,:), allocatable :: vec

      ! Density matrix, when it's unrestricted system, it presents alpha density
      ! the dimension is nbasis*nbasis.
      double precision,dimension(:,:), allocatable :: dense

      ! when it's unrestricted system, it presents beta density
      ! the dimension is nbasis*nbasis.
      double precision,dimension(:,:), allocatable :: denseb

      ! saved density matrix
      ! the dimension is nbasis*nbasis.
      double precision,dimension(:,:), allocatable :: denseSave

      ! saved beta density matrix
      ! the dimension is nbasis*nbasis.
      double precision,dimension(:,:), allocatable :: densebSave

      ! saved density matrix
      ! the dimension is nbasis*nbasis.
      double precision,dimension(:,:), allocatable :: denseOld
<<<<<<< HEAD

      ! saved beta density matrix
      ! the dimension is nbasis*nbasis.
      double precision,dimension(:,:), allocatable :: densebOld
=======
>>>>>>> 6bf26293

      ! A matrix of orbital degeneracies
      integer, dimension(:),allocatable :: iDegen

      ! Molecular orbital energy, and beta orbital energy
      double precision,dimension(:), allocatable   :: E, Eb

      ! gradient with respect to atomic motion, the dimension is 3natom
      double precision,dimension(:), allocatable   :: gradient

      ! gradient of the point charges, the dimension is 3 times nextatom
      double precision,dimension(:), allocatable   :: ptchg_gradient

      ! hessian matrix and CPHF matrices, the dimension is 3natom*3natom
      double precision,dimension(:,:), allocatable :: hessian,cphfa,cphfb

      ! electron energy
      double precision :: EEl

      ! exchange correlation energy
      double precision :: Exc

      ! core energy
      double precision :: ECore

      ! external point charge energy
      double precision :: ECharge

      ! total energy, only to HF level
      double precision :: ETot

      ! MP2 perturbation energy
      double precision :: EMP2

      ! alpha electron energy
      double precision :: aElec

      ! beta electron energy
      double precision :: bElec

      ! The following elements are for PB model
      ! vacant electron energy for PB model
      double precision :: EElVac


      ! solvent electron energy for PB model
      double precision :: EElSol


      ! vacant electron energy for PB model
      double precision :: EElPb

      ! solvent exp
      double precision :: gsolexp

      ! Mulliken charge and Lowdin charge
      double precision,dimension(:),allocatable :: Mulliken,Lowdin


   end type quick_qm_struct_type

   type (quick_qm_struct_type) quick_qm_struct

   !----------------------
   ! Interface
   !----------------------
   interface alloc
      module procedure allocate_quick_qm_struct
   end interface alloc

   interface dealloc
      module procedure deallocate_quick_qm_struct
   end interface dealloc

   interface realloc
      module procedure reallocate_quick_qm_struct
   end interface realloc

#ifdef MPIV
   interface broadcast
      module procedure broadcast_quick_qm_struct
   end interface broadcast
#endif
   interface read
      module procedure read_quick_qm_struct
   end interface read

   interface init
      module procedure init_quick_qm_struct
   end interface init

   interface dat
      module procedure dat_quick_qm_struct
   end interface dat

   !----------------------
   ! Inner subroutines
   !----------------------
contains

   !--------------
   ! subroutine to allocate variables
   !--------------
   subroutine allocate_quick_qm_struct(self)
      use quick_method_module,only: quick_method
      use quick_molspec_module,only: quick_molspec
      implicit none

      integer nbasis
      integer natom
      integer nelec
      integer idimA
      integer nelecb

      type (quick_qm_struct_type) self

      nbasis=self%nbasis
      natom=quick_molspec%natom
      nelec=quick_molspec%nelec
      nelecb=quick_molspec%nelecb

      ! those matrices is necessary for all calculation or the basic of other calculation
      if(.not. allocated(self%s)) allocate(self%s(nbasis,nbasis))
      if(.not. allocated(self%x)) allocate(self%x(nbasis,nbasis))
      if(.not. allocated(self%oneElecO)) allocate(self%oneElecO(nbasis,nbasis))
      if(.not. allocated(self%o)) allocate(self%o(nbasis,nbasis))
      if(.not. allocated(self%oSave)) allocate(self%oSave(nbasis,nbasis))
      if(.not. allocated(self%co)) allocate(self%co(nbasis,nbasis))
      if(.not. allocated(self%vec)) allocate(self%vec(nbasis,nbasis))
      if(.not. allocated(self%dense)) allocate(self%dense(nbasis,nbasis))
      if(.not. allocated(self%denseSave)) allocate(self%denseSave(nbasis,nbasis))
      if(.not. allocated(self%denseOld)) allocate(self%denseOld(nbasis,nbasis))
      if(.not. allocated(self%E)) allocate(self%E(nbasis))
      if(.not. allocated(self%iDegen)) allocate(self%iDegen(nbasis))

      if(.not. allocated(self%Mulliken)) allocate(self%Mulliken(natom))
      if(.not. allocated(self%Lowdin)) allocate(self%Lowdin(natom))

      ! if 1st order derivation, which is gradient calculation is requested
      if (quick_method%grad) then
         if(.not. allocated(self%gradient)) allocate(self%gradient(3*natom))
      endif

      ! if 2nd order derivation, which is Hessian matrix calculation is requested
      if (quick_method%analHess) then
         if(.not. allocated(self%hessian)) allocate(self%hessian(3*natom,3*natom))
         if (quick_method%unrst) then
            idimA = (nbasis-nelec)*nelec + (nbasis-nelecB)*nelecB
         else
            idimA = 2*(nbasis-(nelec/2))*(nelec/2)
         endif
         if(.not. allocated(self%CPHFA)) allocate(self%CPHFA(idimA,idimA))
         if(.not. allocated(self%CPHFB)) allocate(self%CPHFB(idimA,natom*3))
      endif

      ! if unrestricted, some more varibles is required to be allocated
      if (quick_method%unrst) then
         if(.not. allocated(self%ob)) allocate(self%ob(nbasis,nbasis))
         if(.not. allocated(self%obSave)) allocate(self%obSave(nbasis,nbasis))
         if(.not. allocated(self%densebSave)) allocate(self%densebSave(nbasis,nbasis))
         if(.not. allocated(self%densebOld)) allocate(self%densebOld(nbasis,nbasis))
         if(.not. allocated(self%cob)) allocate(self%cob(nbasis,nbasis))
         if(.not. allocated(self%Eb)) allocate(self%Eb(nbasis))
      endif

      if (quick_method%unrst .or. quick_method%DFT) then
         if(.not. allocated(self%denseb)) allocate(self%denseb(nbasis,nbasis))
      endif

      ! one more thing, DFT
      if (quick_method%DFT) then
         if(.not. allocated(self%oSaveDFT)) allocate(self%oSaveDFT(nbasis,nbasis))
      endif

      if (quick_method%grad) then
         if (quick_molspec%nextatom .gt. 0) then
            if(.not. allocated(self%ptchg_gradient)) allocate(self%ptchg_gradient(3*quick_molspec%nextatom))
         endif
      endif

   end subroutine
   
   !-----------------------------
   ! subroutine to realloate data
   !-----------------------------

   subroutine reallocate_quick_qm_struct(self,ierr)

     use quick_exception_module
     use quick_molspec_module,only: quick_molspec

     implicit none

     type (quick_qm_struct_type), intent(inout) :: self
     integer, intent(inout) :: ierr
     integer :: current_size     

     if(quick_molspec%nextatom .gt. 0) then
       if(allocated(self%ptchg_gradient)) current_size= size(self%ptchg_gradient)
       if(current_size /= quick_molspec%nextatom*3) then
         deallocate(self%ptchg_gradient, stat=ierr)
         allocate(self%ptchg_gradient(3*quick_molspec%nextatom), stat=ierr)
         self%ptchg_gradient=0.0d0
       endif
     endif

   end subroutine reallocate_quick_qm_struct

   !--------------
   ! subroutine to write data to dat file
   !--------------

   subroutine dat_quick_qm_struct(self, idatafile)

      use quick_method_module,only: quick_method
      use quick_molspec_module,only: quick_molspec
      logical fail

      integer nbasis
      integer natom
      integer nelec
      integer idimA
      integer nelecb

      
      integer idatafile
      type (quick_qm_struct_type) self

      nbasis=self%nbasis
      natom=quick_molspec%natom
      nelec=quick_molspec%nelec
      nelecb=quick_molspec%nelecb


      call wchk_int(idatafile, "nbasis", nbasis, fail)
      call wchk_int(idatafile, "natom",  natom,  fail)
      call wchk_int(idatafile, "nelec",  nelec,  fail)
      call wchk_int(idatafile, "nelecb", nelecb, fail)
      call wchk_darray(idatafile, "s",        nbasis, nbasis, 1, self%s,        fail)
      call wchk_darray(idatafile, "x",        nbasis, nbasis, 1, self%x,        fail)
      call wchk_darray(idatafile, "o",        nbasis, nbasis, 1, self%o,        fail)
      call wchk_darray(idatafile, "co",       nbasis, nbasis, 1, self%co,       fail)
      call wchk_darray(idatafile, "vec",      nbasis, nbasis, 1, self%vec,      fail)
      call wchk_darray(idatafile, "dense",    nbasis, nbasis, 1, self%dense,    fail)
      call wchk_darray(idatafile, "E",        nbasis, 1,      1, self%E,        fail)
      call wchk_darray(idatafile, "iDegen",   nbasis, 1,      1, self%iDegen,   fail)
      call wchk_darray(idatafile, "Mulliken", nbasis, 1,      1, self%Mulliken, fail)
      call wchk_darray(idatafile, "Lowdin",   nbasis, 1,      1, self%Lowdin,   fail)

      ! if unrestricted, some more varibles is required to be allocated
      if (quick_method%unrst) then
         call wchk_darray(idatafile, "cob", nbasis, nbasis, 1, self%cob, fail)
         call wchk_darray(idatafile, "Eb", nbasis, 1, 1, self%Eb, fail)
      endif

      if (quick_method%unrst .or. quick_method%DFT) then
         call wchk_darray(idatafile, "denseb", nbasis, 1, 1, self%denseb, fail)
      endif


   end subroutine dat_quick_qm_struct

   !--------------
   ! subroutine to deallocate variables
   !--------------
   subroutine deallocate_quick_qm_struct(self)
      use quick_method_module,only: quick_method
      implicit none
      integer io

      integer nbasis
      integer natom
      integer nelec
      integer idimA
      integer nelecb

      type (quick_qm_struct_type) self

      nullify(self%nbasis)
      ! those matrices is necessary for all calculation or the basic of other calculation
      if (allocated(self%s)) deallocate(self%s)
      if (allocated(self%x)) deallocate(self%x)
      if (allocated(self%oneElecO)) deallocate(self%oneElecO)
      if (allocated(self%o)) deallocate(self%o)
      if (allocated(self%oSave)) deallocate(self%oSave)
      if (allocated(self%co)) deallocate(self%co)
      if (allocated(self%vec)) deallocate(self%vec)
      if (allocated(self%dense)) deallocate(self%dense)
      if (allocated(self%denseSave)) deallocate(self%denseSave)
      if (allocated(self%denseOld)) deallocate(self%denseOld)
      if (allocated(self%E)) deallocate(self%E)
      if (allocated(self%iDegen)) deallocate(self%iDegen)

      if (allocated(self%Mulliken)) deallocate(self%Mulliken)
      if (allocated(self%Lowdin)) deallocate(self%Lowdin)

      ! if 1st order derivation, which is gradient calculation is requested
      if (quick_method%grad) then
         if (allocated(self%gradient)) deallocate(self%gradient)
         if (quick_method%extCharges) then
            if (allocated(self%ptchg_gradient)) deallocate(self%ptchg_gradient)
         endif
      endif

      ! if 2nd order derivation, which is Hessian matrix calculation is requested
      if (quick_method%analHess) then
         if (allocated(self%hessian)) deallocate(self%hessian)
         if (allocated(self%CPHFA)) deallocate(self%CPHFA)
         if (allocated(self%CPHFB)) deallocate(self%CPHFB)
      endif

      ! if unrestricted, some more varibles is required to be allocated
      if (quick_method%unrst) then
         if(allocated(self%ob)) deallocate(self%ob)
         if(allocated(self%obSave)) deallocate(self%obSave)
         if(allocated(self%densebSave)) deallocate(self%densebSave)
         if(allocated(self%densebOld)) deallocate(self%densebOld)
         if (allocated(self%cob)) deallocate(self%cob)
         if (allocated(self%Eb)) deallocate(self%Eb)
      endif

      if (quick_method%unrst .or. quick_method%DFT) then
         if (allocated(self%denseb)) deallocate(self%denseb)
      endif

      ! one more thing, DFT
      if (quick_method%DFT) then
         if (allocated(self%oSaveDFT)) deallocate(self%oSaveDFT)
      endif

   end subroutine

#ifdef MPIV
   !-------------------
   ! broadcast variable list
   !-------------------
   subroutine broadcast_quick_qm_struct(self)
      use quick_mpi_module
      use quick_method_module,only: quick_method
      use quick_molspec_module,only: quick_molspec
      implicit none
      include "mpif.h"
      type (quick_qm_struct_type) self
      integer natom
      integer nbasis,nbasis2
      integer nelec,nelecb
      integer iDimA

      nbasis=self%nbasis
      nbasis2=nbasis*nbasis
      natom=quick_molspec%natom
      nelec=quick_molspec%nelec
      nelecb=quick_molspec%nelecb

      call MPI_BARRIER(MPI_COMM_WORLD,mpierror)
      call MPI_BCAST(self%nbasis,1,mpi_integer,0,MPI_COMM_WORLD,mpierror)
      call MPI_BCAST(self%s,nbasis2,mpi_double_precision,0,MPI_COMM_WORLD,mpierror)
      call MPI_BCAST(self%x,nbasis2,mpi_double_precision,0,MPI_COMM_WORLD,mpierror)
      call MPI_BCAST(self%oneElecO,nbasis2,mpi_double_precision,0,MPI_COMM_WORLD,mpierror)
      call MPI_BCAST(self%o,nbasis2,mpi_double_precision,0,MPI_COMM_WORLD,mpierror)
      call MPI_BCAST(self%oSave,nbasis2,mpi_double_precision,0,MPI_COMM_WORLD,mpierror)
      call MPI_BCAST(self%co,nbasis2,mpi_double_precision,0,MPI_COMM_WORLD,mpierror)
      call MPI_BCAST(self%vec,nbasis2,mpi_double_precision,0,MPI_COMM_WORLD,mpierror)
      call MPI_BCAST(self%dense,nbasis2,mpi_double_precision,0,MPI_COMM_WORLD,mpierror)
      call MPI_BCAST(self%denseSave,nbasis2,mpi_double_precision,0,MPI_COMM_WORLD,mpierror)
      call MPI_BCAST(self%denseOld,nbasis2,mpi_double_precision,0,MPI_COMM_WORLD,mpierror)
      call MPI_BCAST(self%iDegen,nbasis,mpi_integer,0,MPI_COMM_WORLD,mpierror)
      call MPI_BCAST(self%E,nbasis,mpi_double_precision,0,MPI_COMM_WORLD,mpierror)

      call MPI_BCAST(self%Mulliken,nbasis2,mpi_double_precision,0,MPI_COMM_WORLD,mpierror)
      call MPI_BCAST(self%Lowdin,nbasis2,mpi_double_precision,0,MPI_COMM_WORLD,mpierror)

      call MPI_BCAST(self%EEl,1,mpi_double_precision,0,MPI_COMM_WORLD,mpierror)
      call MPI_BCAST(self%Exc,1,mpi_double_precision,0,MPI_COMM_WORLD,mpierror)
      call MPI_BCAST(self%ECore,1,mpi_double_precision,0,MPI_COMM_WORLD,mpierror)
      call MPI_BCAST(self%ECharge,1,mpi_double_precision,0,MPI_COMM_WORLD,mpierror)
      call MPI_BCAST(self%ETot,1,mpi_double_precision,0,MPI_COMM_WORLD,mpierror)


      if (quick_method%DFT)  call MPI_BCAST(self%oSaveDFT,nbasis2,mpi_double_precision,0,MPI_COMM_WORLD,mpierror)

      if (quick_method%PBSOL) then
         call MPI_BCAST(self%EElVac,1,mpi_double_precision,0,MPI_COMM_WORLD,mpierror)
         call MPI_BCAST(self%EElSol,1,mpi_double_precision,0,MPI_COMM_WORLD,mpierror)
         call MPI_BCAST(self%EElPb,1,mpi_double_precision,0,MPI_COMM_WORLD,mpierror)
         call MPI_BCAST(self%gsolexp,1,mpi_double_precision,0,MPI_COMM_WORLD,mpierror)
      endif

      if (quick_method%unrst) then
         call MPI_BCAST(self%cob,nbasis2,mpi_double_precision,0,MPI_COMM_WORLD,mpierror)
         call MPI_BCAST(self%denseb,nbasis2,mpi_double_precision,0,MPI_COMM_WORLD,mpierror)
         call MPI_BCAST(self%Eb,nbasis,mpi_double_precision,0,MPI_COMM_WORLD,mpierror)
         call MPI_BCAST(self%aElec,1,mpi_double_precision,0,MPI_COMM_WORLD,mpierror)
         call MPI_BCAST(self%bElec,1,mpi_double_precision,0,MPI_COMM_WORLD,mpierror)
      endif

      if (quick_method%grad) then
         call MPI_BCAST(self%gradient,3*natom,mpi_double_precision,0,MPI_COMM_WORLD,mpierror)
      endif

      if (quick_method%MP2) then
         call MPI_BCAST(self%gradient,1,mpi_double_precision,0,MPI_COMM_WORLD,mpierror)
      endif

      if (quick_method%analHess) then
         call MPI_BCAST(self%hessian,3*natom*3*natom,mpi_double_precision,0,MPI_COMM_WORLD,mpierror)
         if (quick_method%unrst) then
            idimA = (nbasis-nelec)*nelec + (nbasis-nelecB)*nelecB
         else
            idimA = 2*(nbasis-(nelec/2))*(nelec/2)
         endif
         call MPI_BCAST(self%cphfa,idimA*idimA,mpi_double_precision,0,MPI_COMM_WORLD,mpierror)
         call MPI_BCAST(self%cphfb,idimA*natom*3,mpi_double_precision,0,MPI_COMM_WORLD,mpierror)
      endif

   end subroutine broadcast_quick_qm_struct
#endif

   subroutine init_quick_qm_struct(self)
      use quick_method_module,only: quick_method
      use quick_molspec_module,only: quick_molspec
      implicit none

      integer nbasis
      integer natom
      integer nelec
      integer idimA
      integer nelecb

      type (quick_qm_struct_type) self

      nbasis=self%nbasis
      natom=quick_molspec%natom
      nelec=quick_molspec%nelec
      nelecb=quick_molspec%nelecb

      call zeroMatrix(self%s,nbasis)
      call zeroMatrix(self%x,nbasis)
      call zeroMatrix(self%oneElecO,nbasis)
      call zeroMatrix(self%o,nbasis)
      call zeroMatrix(self%oSave,nbasis)
      call zeroMatrix(self%co,nbasis)
      call zeroMatrix(self%vec,nbasis)
      call zeroMatrix(self%dense,nbasis)
      call zeroMatrix(self%denseSave,nbasis)
      call zeroMatrix(self%denseOld,nbasis)
      call zeroVec(self%E,nbasis)
      call zeroiVec(self%iDegen,nbasis)
      call zeroVec(self%Mulliken,natom)
      call zeroVec(self%Lowdin,natom)

      call zeroMatrix(self%denseOld,nbasis)


      ! if 1st order derivation, which is gradient calculation is requested
      if (quick_method%grad) then
         call zeroVec(self%gradient,3*natom)
      endif

      ! if 2nd order derivation, which is Hessian matrix calculation is requested
      if (quick_method%analHess) then
         call zeroMatrix(self%hessian,3*natom)
         if (quick_method%unrst) then
            idimA = (nbasis-nelec)*nelec + (nbasis-nelecB)*nelecB
         else
            idimA = 2*(nbasis-(nelec/2))*(nelec/2)
         endif
         call zeroMatrix(self%CPHFA,idimA)
         call zeroMatrix2(self%CPHFA,idimA,natom*3)
      endif

      ! if unrestricted, some more varibles is required to be allocated
      if (quick_method%unrst) then
         call zeroMatrix(self%cob,nbasis)
         call zeroMatrix(self%denseb,nbasis)
         call zeroVec(self%Eb,nbasis)
      endif

      ! one more thing, DFT
      if (quick_method%DFT) then
         call zeroMatrix(self%oSaveDFT,nbasis)
      endif

   end subroutine


   subroutine read_quick_qm_struct(self,keywd)
      implicit none
      character(len=200) :: keyWD
      double precision :: rdnml
      type (quick_qm_struct_type) self

      call upcase(keyWD,200)

      ! Experimental Solvantion energy
      if (index(keywd,'GSOL=') /= 0) self%Gsolexp = rdnml(keywd,'GSOL')

   end subroutine read_quick_qm_struct

end module quick_calculated_module<|MERGE_RESOLUTION|>--- conflicted
+++ resolved
@@ -93,13 +93,6 @@
       ! saved density matrix
       ! the dimension is nbasis*nbasis.
       double precision,dimension(:,:), allocatable :: denseOld
-<<<<<<< HEAD
-
-      ! saved beta density matrix
-      ! the dimension is nbasis*nbasis.
-      double precision,dimension(:,:), allocatable :: densebOld
-=======
->>>>>>> 6bf26293
 
       ! A matrix of orbital degeneracies
       integer, dimension(:),allocatable :: iDegen
@@ -281,7 +274,7 @@
       endif
 
    end subroutine
-   
+
    !-----------------------------
    ! subroutine to realloate data
    !-----------------------------
@@ -295,7 +288,7 @@
 
      type (quick_qm_struct_type), intent(inout) :: self
      integer, intent(inout) :: ierr
-     integer :: current_size     
+     integer :: current_size
 
      if(quick_molspec%nextatom .gt. 0) then
        if(allocated(self%ptchg_gradient)) current_size= size(self%ptchg_gradient)
@@ -324,7 +317,7 @@
       integer idimA
       integer nelecb
 
-      
+
       integer idatafile
       type (quick_qm_struct_type) self
 
