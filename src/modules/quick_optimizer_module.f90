#include "util.fh"

!---------------------------------------------------------------------!
! Created by Madu Manathunga on 03/24/2021                            !
!                                                                     !
! Previous contributors: Yipu Miao, Xio He, Alessandro Genoni,        !
!                         Ken Ayers & Ed Brothers                     !
!                                                                     !
! Copyright (C) 2021-2022 Merz lab                                    !
! Copyright (C) 2021-2022 Götz lab                                    !
!                                                                     !
! This Source Code Form is subject to the terms of the Mozilla Public !
! License, v. 2.0. If a copy of the MPL was not distributed with this !
! file, You can obtain one at http://mozilla.org/MPL/2.0/.            !
!_____________________________________________________________________!

module quick_optimizer_module

  implicit double precision(a-h,o-z)
  private
  public :: lopt

  interface lopt
        module procedure optimize
  end interface lopt

contains

! IOPT to control the cycles
! Ed Brothers. August 18,2002.
! 3456789012345678901234567890123456789012345678901234567890123456789012<<STOP
  subroutine optimize(ierr)
     use allmod
     use quick_gridpoints_module
     use quick_cutoff_module, only: schwarzoff
     use quick_cshell_eri_module, only: getEriPrecomputables
     use quick_cshell_gradient_module, only: scf_gradient
     use quick_oshell_gradient_module, only: uscf_gradient
     use quick_exception_module
     implicit double precision(a-h,o-z)

     logical :: done,diagco
     character(len=1) cartsym(3)
     dimension W(3*natom*(2*MLBFGS+1)+2*MLBFGS)
     dimension coordsnew(natom*3),hdiag(natom*3),iprint(2)
     EXTERNAL LB2
     COMMON /LB3/MP,LP,GTOL,STPMIN,STPMAX

     logical lsearch,diis
     integer IMCSRCH,nstor,ndiis
     double precision gnorm,dnorm,diagter,safeDX,gntest,gtest,sqnpar,accls,oldGrad(3*natom),coordsold(natom*3)
     double precision EChg
     integer, intent(inout) :: ierr

#ifdef MPIV
   include "mpif.h"
#endif

     !---------------------------------------------------------
     ! This subroutine optimizes the geometry of the molecule. It has a
     ! variety of options that are enumerated in the text.  Please note
     ! that all of the methods in this subroutine presuppose the use of
     ! cartesian space for optimization.
     !---------------------------------------------------------

     cartsym(1) = 'X'
     cartsym(2) = 'Y'
     cartsym(3) = 'Z'
     done=.false.      ! flag to show opt is done
     diagco=.false.
     iprint(1)=-1
     iprint(2)=0
     EPS=1.d-9
     XTOL=1.d-11
     EChg=0.0

     ! For right now, there is no way to adjust these and only analytical gradients
     ! are available.  This should be changed later.
     quick_method%analgrad=.true.

     ! Some varibles to determine the geometry optimization
     IFLAG=0
     I=0

     do j=1,natom
        do k=1,3
           quick_qm_struct%gradient((j-1)*3+K)=0d0
        enddo
     enddo

     !------------- MPI/MASTER --------------------------------
     if (master) then
        call PrtAct(ioutfile,"Begin Optimization Job")

        ! At the start of this routine we have a converged density matrix.
        ! Check to be sure you should be here.
        if (natom == 1) then
           write (ioutfile,'(" ONE ATOM = NO OPTIMIZATION ")')
           return
        endif

        if (quick_method%iopt < 0) then
           error=0.d0
           do I=1,natom*3
              temp = quick_qm_struct%gradient(I)/5.D-4
              error = temp*temp+error
           enddo
           Write (ioutfile,'(" GRADIENT BASED ERROR =",F20.10)') error
        endif
     endif
     
     !------------- END MPI/MASTER ----------------------------

     do WHILE (I.lt.quick_method%iopt.and..not.done)
        I=I+1

        if (master) then
           call PrtAct(ioutfile,"Optimize for New Step")

           ! First let's print input geometry
           write(ioutfile,*)
           write(ioutfile,'(12("="))',advance="no")
           write(ioutfile,'(2x,"GEOMETRY FOR OPTIMIZATION STEP",I4," OUT OF ",I4,2x)',advance="no") I,quick_method%iopt
           write(ioutfile,'(12("="))')
           write(ioutfile,*)
           write(ioutfile,'("GEOMETRY INPUT")')
           write(ioutfile,'("ELEMENT",6x,"X",14x,"Y",14x,"Z")')
           do J=1,natom
              Write (ioutfile,'(2x,A2,6x,F12.6,3x,F12.6,3x,F12.6)') &
                    symbol(quick_molspec%iattype(J)),xyz(1,J)*0.529177249d0, &
                    xyz(2,J)*0.529177249d0,xyz(3,J)*0.529177249d0
           enddo

           !        Block temperorly, this is integralcutoff for opt step,
           !        should be larger than single point to save time
           quick_method%integralCutoff=1.0d0/(10.0d0**6.0d0)
           quick_method%Primlimit=1.0d0/(10.0d0**6.0d0)


           ! Save grad and coordinate for further use
           do j=1,natom
              do k=1,3
                 oldGrad((j-1)*3+K)=quick_qm_struct%gradient((j-1)*3+K)
                 coordsold((j-1)*3+K)=xyz(k,j)
              enddo
           enddo
        endif

#if defined CUDA || defined CUDA_MPIV
        call gpu_setup(natom,nbasis, quick_molspec%nElec, quick_molspec%imult, &
              quick_molspec%molchg, quick_molspec%iAtomType)
        call gpu_upload_xyz(xyz)
        call gpu_upload_atom_and_chg(quick_molspec%iattype, quick_molspec%chg)
#endif

        ! calculate energy first
        call getEriPrecomputables
        call schwarzoff

#if defined CUDA || defined CUDA_MPIV
        call gpu_upload_basis(nshell, nprim, jshell, jbasis, maxcontract, &
              ncontract, itype, aexp, dcoeff, &
              quick_basis%first_basis_function, quick_basis%last_basis_function, &
              quick_basis%first_shell_basis_function,quick_basis%last_shell_basis_function, &
              quick_basis%ncenter, quick_basis%kstart, quick_basis%katom, &
              quick_basis%ktype, quick_basis%kprim, quick_basis%kshell,quick_basis%Ksumtype, &
              quick_basis%Qnumber, quick_basis%Qstart, quick_basis%Qfinal,quick_basis%Qsbasis, quick_basis%Qfbasis, &
              quick_basis%gccoeff, quick_basis%cons, quick_basis%gcexpo, quick_basis%KLMN)

        call gpu_upload_cutoff_matrix(Ycutoff, cutPrim)

#ifdef CUDA_MPIV
      timer_begin%T2elb = timer_end%T2elb
      call mgpu_get_2elb_time(timer_end%T2elb)
      timer_cumer%T2elb = timer_cumer%T2elb+timer_end%T2elb-timer_begin%T2elb
#endif

#endif

        call getEnergy(.false., ierr)

        !   This line is for test only
        !   quick_method%bCUDA = .false.
        ! Now we have several scheme to obtain gradient. For now,
        ! only analytical gradient is available

        ! 11/19/2010 YIPU MIAO BLOCKED SOME SUBS.
        if (quick_method%analgrad) then
           if (quick_method%UNRST) then
             CALL uscf_gradient
!             if (.not. quick_method%uscf_conv .and. .not. quick_method%badscf) then
!                write (ioutfile,'(" WARNING: USCF NOT CONVERGED ")')
!                return
!             endif 
           else
             CALL scf_gradient
<<<<<<< HEAD
!            if (.not. quick_method%scf_conv .and. .not. quick_method%badscf) then
!               write (ioutfile,'(" WARNING: SCF NOT CONVERGED ")')
!               return
!            endif
=======
!             if (.not. quick_method%scf_conv .and. .not. quick_method%badscf) then
!                write (ioutfile,'(" WARNING: SCF NOT CONVERGED ")')
!                return
!             endif
>>>>>>> ac1a5546
           endif
        endif

#if defined CUDA || defined CUDA_MPIV
        if (quick_method%bCUDA) then
          call gpu_cleanup()
        endif
#endif
          !quick_method%bCUDA=.true.
        if (master) then

           !-----------------------------------------------------------------------
           ! Copy current geometry into coordsnew. Fill the rest of the array w/ zeros.
           ! Also fill the rest of gradient with zeros.
           !-----------------------------------------------------------------------
           do J=1,natom
              do K=1,3
                 coordsnew((J-1)*3 + K) = xyz(K,J)
              enddo
           enddo

           ! Now let's call LBFGS.
           call LBFGS(natom*3,MLBFGS,coordsnew,quick_qm_struct%Etot,quick_qm_struct%gradient,DIAGCO,HDIAG,IPRINT,EPS,XTOL,W,IFLAG)

           lsearch=.false.
           diis=.true.
           imcsrch=0
           nstor=10
           dnorm=1.0d0
           diagterm=1.0e-4
           safeDX=0.10d0

           sqnpar=dsqrt(natom*3.0d0)
           gtest=0.5d0
           gntest = max(gtest*sqnpar*0.25d0,gtest)
           accls=0.0d0
           !-----------------------------------------------------------------------
           ! We have a new set of coordinates, copy it onto the xyz array,
           ! and get a new energy and set of gradients. Be sure to check stepsize.
           ! Also, assemble some of the test criterion.
           !-----------------------------------------------------------------------

           geomax = -1.d0
           georms = 0.d0
           do J=1,natom
              do K=1,3
                 tempgeo =dabs(xyz(K,J)- coordsnew((J-1)*3 + K))

                 ! If the change is too much, then we have to have small change to avoid error
                 if (tempgeo > quick_method%stepMax) then
                    xyz(K,J) =  xyz(K,J)+(coordsnew((J-1)*3+K)-xyz(K,J))*quick_method%stepMax/tempgeo
                    tempgeo = quick_method%stepMax*0.529177249d0
                 !else if (abs(quick_qm_struct%gradient((J-1)*3 + K))>0.001) then
                 !  xyz(K,J) = (coordsnew((J-1)*3 + K)-XYZ(K,J))*3+XYZ(K,J)
                 else
                    tempgeo = tempgeo*0.529177249d0
                    xyz(K,J) = coordsnew((J-1)*3 + K)
                 endif

                 ! Max geometry change
                 geomax = max(geomax,tempgeo)
                 ! geometry RMS
                 georms = georms + tempgeo**2.d0
              enddo
           enddo

           gradmax = -1.d0
           gradnorm = 0.d0
           write (ioutfile,'(/," ANALYTICAL GRADIENT: ")')
           write (ioutfile,'(76("-"))')
           write (ioutfile,'(" VARIBLES",4x,"OLD_X",12x,"OLD_GRAD",8x,"NEW_GRAD",10x,"NEW_X")')
           write (ioutfile,'(76("-"))')
           do Iatm=1,natom
              do Imomentum=1,3
                 ! Max gradient change
                 gradmax = max(gradmax,dabs(quick_qm_struct%gradient((Iatm-1)*3+Imomentum)))
                 ! Grad change normalization
                 gradnorm = gradnorm + quick_qm_struct%gradient((Iatm-1)*3+Imomentum)**2.d0
                 write (ioutfile,'(I5,A1,3x,F14.10,3x,F14.10,3x,F14.10,3x,F14.10)')Iatm,cartsym(imomentum), &
                       coordsold((Iatm-1)*3+Imomentum)*0.529177249d0,oldGrad((Iatm-1)*3+Imomentum), &
                       quick_qm_struct%gradient((Iatm-1)*3+Imomentum),xyz(Imomentum,Iatm)*0.529177249d0
              enddo
           enddo
           write(ioutfile,'(76("-"))')
           gradnorm = (gradnorm/dble(natom*3))**.5d0

           ! geometry RMS
           georms = (georms/dble(natom*3))**.5d0

           if (i.gt.1) then
              Write (ioutfile,'(" OPTIMIZATION STATISTICS:")')
              Write (ioutfile,'(" ENERGY CHANGE           = ",E20.10," (REQUEST= ",E12.5" )")') quick_qm_struct%Etot-Elast, &
                                                                                          quick_method%EChange
              Write (ioutfile,'(" MAXIMUM GEOMETRY CHANGE = ",E20.10," (REQUEST= ",E12.5" )")') geomax,quick_method%geoMaxCrt
              Write (ioutfile,'(" GEOMETRY CHANGE RMS     = ",E20.10," (REQUEST= ",E12.5" )")') georms,quick_method%gRMSCrt
              !Write (ioutfile,'(" MAXIMUM GRADIENT ELEMENT= ",E20.10," (REQUEST= ",E12.5" )")') gradmax,quick_method%gradMaxCrt
              Write (ioutfile,'(" GRADIENT NORM           = ",E20.10," (REQUEST= ",E12.5" )")') gradnorm,quick_method%gNormCrt

              EChg = quick_qm_struct%Etot-Elast
              done = quick_method%geoMaxCrt.gt.geomax
              done = done.and.(quick_method%EChange.gt.abs(EChg))
!              done = done.and.(quick_method%gRMSCrt.gt.georms)
              !done = done.and.(quick_method%gradMaxCrt.gt.gradmax * 10 .or. (EChg.gt.0 .and. i.gt.5))
              !done = done.and.quick_method%gNormCrt.gt.gradnorm
           else
              Write (ioutfile,'(" OPTIMZATION STATISTICS:")')
              Write (ioutfile,'(" MAXIMUM GRADIENT ELEMENT= ",E20.10," (REQUEST= ",E20.10" )")') gradmax,quick_method%gradMaxCrt
              done = quick_method%gradMaxCrt.gt.gradmax
              done = done.and.quick_method%gNormCrt.gt.gradnorm
              if (done) then
                 Write (ioutfile,'(" NO SIGNIFICANT CHANGE, NO NEED TO OPTIMIZE. USE INITIAL GEOMETRY.")')
                 do j=1,natom
                    do k=1,3
                       xyz(k,j)=coordsold((j-1)*3+K)
                    enddo
                 enddo
              endif
           endif

           if (done)  Write (ioutfile,'(/" GEOMETRY OPTIMIZED AFTER",i5," CYCLES")') i
           call PrtAct(ioutfile,"Finish Optimization for This Step")
           Elast = quick_qm_struct%Etot

           ! If read is on, write out a restart file.
           if (quick_method%readdmx) call wrtrestart
        endif

        !-------------- END MPI/MASTER --------------------
#ifdef MPIV
        ! we now have new geometry, and let other nodes know the new geometry
        if (bMPI)call MPI_BCAST(xyz,natom*3,mpi_double_precision,0,MPI_COMM_WORLD,mpierror)


        ! Notify every nodes if opt is done
        if (bMPI)call MPI_BCAST(done,1,mpi_logical,0,MPI_COMM_WORLD,mpierror)
#endif

        !For DFT geometry optimization, we should delete the grid variables here
        !and
        !reinitiate them in getEnergy method.
        if (quick_method%DFT) then
             if(I.le.quick_method%iopt.and..not.done) then
                  call deform_dft_grid(quick_dft_grid)
             endif
        endif

     enddo


     if (master) then
        if (done) then
           Write (ioutfile,'("================ OPTIMIZED GEOMETRY INFORMATION ==============")')
        else
           write (ioutfile,*) "WARNING: REACHED MAX OPT CYCLES. THE GEOMETRY IS NOT OPTIMIZED."
           write (ioutfile,*) "         PRINTING THE GEOMETRY FROM LAST STEP."
           Write (ioutfile,'("============= GEOMETRY INFORMATION (NOT OPTIMIZED) ===========")')
        endif
        write (ioutfile,*)
        Write (ioutfile,'(" OPTIMIZED GEOMETRY IN CARTESIAN")')
        write (ioutfile,'(" ELEMENT",6x,"X",9x,"Y",9x,"Z")')

        do I=1,natom
           Write (ioutfile,'(2x,A2,6x,F7.4,3x,F7.4,3x,F7.4)') &
                 symbol(quick_molspec%iattype(I)),xyz(1,I)*0.529177249d0, &
                 xyz(2,I)*0.529177249d0,xyz(3,I)*0.529177249d0
        enddo

        write(ioutfile,*)
        write (ioutfile,'(" FORCE")')
        write (ioutfile,'(" ELEMENT",6x, "X",9x,"Y",9x,"Z")')
        do i=1,natom
           write(ioutfile,'(2x,A2,6x,F7.4,3x,F7.4,3x,F7.4)') &
                 symbol(quick_molspec%iattype(I)),-quick_qm_struct%gradient((i-1)*3+1)*0.529177249d0, &
                 -quick_qm_struct%gradient((i-1)*3+2)*0.529177249d0,-quick_qm_struct%gradient((i-1)*3+3)*0.529177249d0
        enddo

        write (ioutfile,*)
        write (ioutfile,'(" MINIMIZED ENERGY=",F15.10)') quick_qm_struct%Etot
        Write (ioutfile,'("===============================================================")')


        call PrtAct(ioutfile,"Finish Optimization Job")
     endif

     return
  end subroutine optimize

end module quick_optimizer_module<|MERGE_RESOLUTION|>--- conflicted
+++ resolved
@@ -194,17 +194,10 @@
 !             endif 
            else
              CALL scf_gradient
-<<<<<<< HEAD
-!            if (.not. quick_method%scf_conv .and. .not. quick_method%badscf) then
-!               write (ioutfile,'(" WARNING: SCF NOT CONVERGED ")')
-!               return
-!            endif
-=======
 !             if (.not. quick_method%scf_conv .and. .not. quick_method%badscf) then
 !                write (ioutfile,'(" WARNING: SCF NOT CONVERGED ")')
 !                return
 !             endif
->>>>>>> ac1a5546
            endif
         endif
 
