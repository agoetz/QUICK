!---------------------------------------------------------------------!
! Updated by Madu Manathunga on 05/28/2020                            !
!                                                                     !
! Previous contributors: Yipu Miao, Xio He, Alessandro Genoni,        !
!                         Ken Ayers & Ed Brothers                     !
!                                                                     !
! Copyright (C) 2020-2021 Merz lab                                    !
! Copyright (C) 2020-2021 Götz lab                                    !
!                                                                     !
! This Source Code Form is subject to the terms of the Mozilla Public !
! License, v. 2.0. If a copy of the MPL was not distributed with this !
! file, You can obtain one at http://mozilla.org/MPL/2.0/.            !
!_____________________________________________________________________!

#include "util.fh"

! molecule specification Module
module quick_molspec_module

   implicit none

   type quick_molspec_type

      ! number of atoms
      integer,pointer :: natom

      ! number of electron and beta electron
      integer :: nElec = 0
      integer :: nElecb = 0

      ! number of external atoms
      integer :: nExtAtom = 0

      ! number of external grid points 
      integer :: nextpoint = 0

      ! points on vanderwaals surface
      integer :: nvdwpoint = 0
      double precision, dimension(:,:), allocatable :: vdwpointxyz

      ! multiplicity
      integer :: imult = 1

      ! molecular charge
      integer :: molchg = 0

      ! number of non-hydrogen atom
      integer :: nNonHAtom = 0

      ! number of hydrogen atom
      integer :: nHAtom = 0

      ! number of atom types
      integer :: iAtomType = 0

      ! symbol for respective atom type
      character(len=2), dimension(1:10) :: atom_type_sym

      ! distantce to the nearest atom
      double precision, dimension(:), allocatable :: distnbor

      ! distance matrix
      double precision, dimension(:,:), allocatable :: AtomDistance

      ! coordinate of atoms and external atoms
      double precision, dimension(:,:), pointer :: xyz => null()
      double precision, dimension(:,:), allocatable :: extxyz
      double precision, dimension(:,:), allocatable :: extpointxyz

      ! which atom type id every atom crosponds to
      integer,dimension(:),allocatable :: iattype

      ! atom charge and external atom charge
      double precision, dimension(:), allocatable ::chg,extchg

      ! basis set number
      integer,pointer:: nbasis

   end type quick_molspec_type

   type (quick_molspec_type),save:: quick_molspec
   double precision, dimension(:,:), allocatable,target :: xyz
   integer,target :: natom

   ! interface lists

   interface print
      module procedure print_quick_molspec
   end interface print

   interface alloc
      module procedure allocate_quick_molspec
   end interface alloc

   interface realloc
      module procedure reallocate_quick_molspec
   end interface realloc   

   interface init
      module procedure init_quick_molspec
   end interface init

#ifdef MPIV
   interface broadcast
      module procedure broadcast_quick_molspec
   end interface broadcast
#endif

   interface read
      module procedure read_quick_molspec
   end interface read

   interface read2
      module procedure read_quick_molspec_2
   end interface read2

   interface check
     module procedure check_quick_molspec
   end interface check

   interface dealloc
      module procedure deallocate_quick_molspec
   end interface dealloc

   interface set
      module procedure set_quick_molspec
   end interface set

contains

   !-------------------
   ! allocate
   !-------------------
   subroutine allocate_quick_molspec(self,ierr)
      use quick_exception_module
      implicit none
      integer i,j
      integer, intent(inout) :: ierr

      type (quick_molspec_type) self

      if (.not. allocated(xyz)) allocate(xyz(3,natom))
!      allocate(self%xyz(3,natom))
      if (.not. allocated(self%distnbor))  allocate(self%distnbor(natom))
      if (.not. allocated(self%iattype)) allocate(self%iattype(natom))
      if (.not. allocated(self%chg)) allocate(self%chg(natom))
      if (.not. allocated(self%AtomDistance)) allocate(self%AtomDistance(natom,natom))
      do i=1,natom
         self%distnbor(i)=0
         self%iattype(i)=0
         self%chg(i)=0d0
         do j=1,3
            xyz(j,i)=0d0
         enddo
         do j=1,natom
            self%AtomDistance(i,j)=0d0
         enddo
      enddo

      if (self%nextatom.gt.0) then
         if (.not. allocated(self%extxyz)) allocate(self%extxyz(3,self%nextatom))
         if (.not. allocated(self%extchg)) allocate(self%extchg(self%nextatom))
         do i=1,self%nextatom
            do j=1,3
               self%extxyz(j,i)=0d0
            enddo
            self%extchg(i)=0d0
         enddo
      endif

      if (self%nextpoint.gt.0) then
         if (.not. allocated(self%extpointxyz)) allocate(self%extpointxyz(3,self%nextpoint))
         do i=1,self%nextpoint
            do j=1,3
               self%extpointxyz(j,i)=0d0
            enddo
         enddo
      endif

   end subroutine allocate_quick_molspec

   !-----------------------------
   ! subroutine to realloate data
   !-----------------------------

   subroutine reallocate_quick_molspec(self,ierr)

     use quick_exception_module

     implicit none
     
     type (quick_molspec_type), intent(inout) :: self
     integer, intent(inout) :: ierr
     integer :: current_size

     if(self%nextatom .gt. 0) then
       if(allocated(self%extchg)) current_size= size(self%extchg)
       if(current_size /= self%nextatom) then
         deallocate(self%extchg, stat=ierr)
         deallocate(self%extxyz, stat=ierr)
         allocate(self%extchg(self%nextatom), stat=ierr)
         allocate(self%extxyz(3,self%nextatom), stat=ierr)
         self%extchg=0.0d0
         self%extxyz=0.0d0
       endif
     endif

     if(self%nextpoint .gt. 0) then
      if(current_size /= self%nextpoint) then
        deallocate(self%extpointxyz, stat=ierr)
        allocate(self%extpointxyz(3,self%nextpoint), stat=ierr)
        self%extchg=0.0d0
        self%extpointxyz=0.0d0
      endif
    endif

   end subroutine reallocate_quick_molspec

   !-------------------
   ! set initial value
   !-------------------
   subroutine init_quick_molspec(self,ierr)
      use quick_exception_module
      implicit none

      type (quick_molspec_type) self
      integer, intent(inout) :: ierr

      self%natom => natom
      self%nElec = 0
      self%nElecb = 0
      self%nExtAtom = 0
      self%nextpoint = 0
      self%imult = 1
      self%molchg = 0
      self%nNonHAtom = 0
      self%nHAtom = 0
      self%iAtomType = 0


   end subroutine init_quick_molspec

   !-------------------
   ! deallocate
   !-------------------
   subroutine deallocate_quick_molspec(self,ierr)
      use quick_exception_module
      implicit none

      type (quick_molspec_type) self
      integer, intent(inout) :: ierr

      if (allocated(xyz)) deallocate(xyz)
      if (allocated(self%distnbor)) deallocate(self%distnbor)
!      deallocate(self%xyz)
      if (allocated(self%iattype)) deallocate(self%iattype)
      if (allocated(self%chg)) deallocate(self%chg)

      ! if exist external charge
      if (self%nextatom.gt.0) then
        if (allocated(self%extxyz)) deallocate(self%extxyz)
        if (allocated(self%extchg)) deallocate(self%extchg)
      endif

      ! if exist external grid
      if (self%nextpoint.gt.0) then
         if (allocated(self%extpointxyz)) deallocate(self%extpointxyz)
       endif   

   end subroutine deallocate_quick_molspec

#ifdef MPIV
   !-------------------
   ! broadcast variable list
   !-------------------
   subroutine broadcast_quick_molspec(self,ierr)
      use quick_mpi_module
      use quick_exception_module
      use mpi

      implicit none
      type (quick_molspec_type) self
      integer natom2
      integer, intent(inout) :: ierr

      call MPI_BARRIER(MPI_COMM_WORLD,mpierror)
      call MPI_BCAST(self%natom,1,mpi_integer,0,MPI_COMM_WORLD,mpierror)

      natom2=natom**2
      call MPI_BCAST(self%nElec,1,mpi_integer,0,MPI_COMM_WORLD,mpierror)
      call MPI_BCAST(self%nElecb,1,mpi_integer,0,MPI_COMM_WORLD,mpierror)
      call MPI_BCAST(self%nextatom,1,mpi_integer,0,MPI_COMM_WORLD,mpierror)
      call MPI_BCAST(self%imult,1,mpi_integer,0,MPI_COMM_WORLD,mpierror)
      call MPI_BCAST(self%molchg,1,mpi_integer,0,MPI_COMM_WORLD,mpierror)
      call MPI_BCAST(self%nNonHAtom,1,mpi_integer,0,MPI_COMM_WORLD,mpierror)
      call MPI_BCAST(self%nHAtom,1,mpi_integer,0,MPI_COMM_WORLD,mpierror)
      call MPI_BCAST(self%iAtomType,1,mpi_integer,0,MPI_COMM_WORLD,mpierror)
      call MPI_BCAST(self%atom_type_sym,20,mpi_character,0,MPI_COMM_WORLD,mpierror)
      call MPI_BCAST(self%distnbor,natom,mpi_double_precision,0,MPI_COMM_WORLD,mpierror)
      call MPI_BCAST(self%AtomDistance,natom*natom,mpi_double_precision,0,MPI_COMM_WORLD,mpierror)
      !call MPI_BCAST(self%xyz,natom*3,mpi_double_precision,0,MPI_COMM_WORLD,mpierror)
      !call MPI_BCAST(self%nbasis,1,mpi_integer,0,MPI_COMM_WORLD,mpierror)

      if (self%nextatom.gt.0) then
         call MPI_BCAST(self%extxyz,self%nextatom*3,mpi_double_precision,0,MPI_COMM_WORLD,mpierror)
         call MPI_BCAST(self%extchg,self%nextatom,mpi_double_precision,0,MPI_COMM_WORLD,mpierror)
      endif

      if (self%nextpoint.gt.0) then
         call MPI_BCAST(self%extpointxyz,self%nextpoint*3,mpi_double_precision,0,MPI_COMM_WORLD,mpierror)
      endif

      call MPI_BCAST(self%iattype,natom,mpi_integer,0,MPI_COMM_WORLD,mpierror)
      call MPI_BCAST(self%chg,natom,mpi_integer,0,MPI_COMM_WORLD,mpierror)

   end subroutine broadcast_quick_molspec
#endif

   !----------------------
   ! read molecular specification phase 1
   ! this subroutine is to read charge, multiplicity, and number
   ! and kind of atom.
   !----------------------
  subroutine read_quick_molspec(self,input,isTemplate, hasKeywd, apiKeywd,ierr)

    use quick_constants_module
    use quick_exception_module
    use quick_method_module, only: quick_method
    use quick_files_module, only : iDataFile, dataFileName

    implicit none

    integer :: fail

    type (quick_molspec_type) :: self
    integer, intent(inout) :: ierr
    integer :: input,rdinml,i,j,k
    integer :: ierror
    integer :: iAtomType
    integer :: nextatom
    integer :: nextpoint
    double precision :: temp,rdnml
    character(len=300) :: keywd
    character(len=300) :: tempstring
    logical :: is_extcharge = .false.
    logical :: is_extgrid = .false.
    logical :: is_blank
    logical, intent(in)   :: isTemplate
    logical, intent(in)   :: hasKeywd
    character(len=300), intent(in) :: apikeywd

    !---------------------
    ! PART I
    !---------------------
    ! The first line is Keyword

    if( .not. hasKeywd ) then
      rewind(input)
      keyWD(:)=''
      do while(.true.)
        read (input,'(A300)') tempstring
        if(trim(tempstring).eq.'') exit
        if(tempstring(1:1).ne.'$')then
          keyWD=trim(keyWD)//' '//trim(tempstring)
        endif
      enddo
    else
      keywd = apikeywd
    endif

    call upcase(keywd,300)

    ! Read Charge
    if (index(keywd,'CHARGE=') /= 0) self%molchg = rdinml(keywd,'CHARGE')

    ! read multipilicity
    if (index(keywd,'MULT=') /= 0) self%imult = rdinml(keywd,'MULT')

    ! determine if external charge exists
    if (index(keywd,'EXTCHARGES') /= 0) is_extcharge=.true.

   ! determine if external grid points exist
    if (index(keywd,'ESP_GRID') /= 0) is_extgrid=.true.
   
   ! determine if external grid points exist
    if (index(keywd,'EFIELD_GRID') /= 0) is_extgrid=.true.
   
   ! determine if external grid points exist
    if (index(keywd,'EFG_GRID') /= 0) is_extgrid=.true.

    ! get the atom number, type and number of external charges

  if( .not. isTemplate) then

    ! If reading from data file
    if(quick_method%read_coord)then

      open(unit=iDataFile,file=dataFileName,status='OLD',form='UNFORMATTED')
      call rchk_int(iDataFile, "natom", natom, fail)
      if (.not. allocated(self%iattype)) allocate(self%iattype(natom))
      call rchk_iarray(iDataFile, "iattype", natom, 1, 1, self%iattype, fail)
      close(iDataFile)

      ! Reading external charges from data file is not yet implemented
      nextatom = 0
      self%nextatom = nextatom

<<<<<<< HEAD
    ! first is to read atom and atom kind
    iAtomType = 1
    natom = 0
    nextatom = 0
    nextpoint = 0
    do
       read(input,'(A80)',end=111,err=111) keywd
       i=1;j=80
       call upcase(keywd,80)
       call rdword(keywd,i,j)
       if (is_blank(keywd,1,80)) exit
=======
      iAtomType = 0

      do i = 1, natom
        if (.not.(any(self%atom_type_sym(1:iAtomType).eq.symbol(self%iattype(i))))) then
          iAtomType=iAtomType+1
          self%atom_type_sym(iAtomType) = symbol(self%iattype(i))
        endif
      enddo

      self%iAtomType = iAtomType

    ! Reading from input file
    else
      call findBlock(input,1)
>>>>>>> b525a374

      ! first is to read atom and atom kind
      iAtomType = 1
      natom = 0
      nextatom = 0
      do
        read(input,'(A80)',end=111,err=111) keywd
        i=1;j=80
        call upcase(keywd,80)
        call rdword(keywd,i,j)
        if (is_blank(keywd,1,80)) exit
        do k=0,92
          if (keywd(i:j) == symbol(k)) then
            natom=natom+1
            ! check if atom type has been shown before
            if (.not.(any(self%atom_type_sym(1:iatomtype).eq.symbol(k)))) then
              !write(*,*) "Assigning value to atom_type_sym:", k, symbol(k)
              self%atom_type_sym(iAtomType)=symbol(k)
              iAtomType=iAtomType+1
            endif
          endif
        enddo
      enddo
      111     continue

<<<<<<< HEAD
!    ! read external charge part
!    if (is_extcharge)  then
!       rewind(input)
!       call findBlock(input,2)
!       do
!          read(input,'(A80)',end=112,err=112) keywd
!          if (is_blank(keywd,1,80)) exit
!          nextatom=nextatom+1
!       enddo
!    endif

! read external charge part
    if (is_extcharge) then
      rewind(input)
      call findBlock(input,2)
      do
         read(input,'(A80)',end=112,err=112) keywd
         if (is_blank(keywd,1,80)) exit
         nextatom = nextatom + 1
      enddo
   endif
   
   ! read external grid part
   if (is_extgrid) then
      rewind(input)
      call findBlock(input,2)
      do
         read(input,'(A80)',end=112,err=112) keywd
         if (is_blank(keywd,1,80)) exit
         nextpoint = nextpoint + 1
      enddo
   endif

!    112     continue

!    iAtomType=iAtomType-1
!    self%iAtomType = iAtomType
!    self%nextatom = nextatom
!  endif
   112     continue

   iAtomType = iAtomType - 1
   self%iAtomType = iAtomType
   self%nextatom = nextatom

   ! Check if the external grid part was processed
   if (is_extgrid) then
      self%nextpoint = nextpoint
   endif
 endif
=======
      ! read external charge part
      if (is_extcharge)  then
        rewind(input)
        call findBlock(input,2)
        do
          read(input,'(A80)',end=112,err=112) keywd
          if (is_blank(keywd,1,80)) exit
          nextatom=nextatom+1
        enddo
      endif

      112     continue

      iAtomType=iAtomType-1
      self%iAtomType = iAtomType
      self%nextatom = nextatom
    endif
  endif
>>>>>>> b525a374

  end subroutine read_quick_molspec

   !----------------
   ! read external charge
   !----------------
   subroutine read_quick_molspec_2(self,input,ierr)
      use quick_constants_module
      use quick_exception_module

      implicit none
      ! parameter
      type (quick_molspec_type) self
      integer input
      integer, intent(inout) :: ierr
      ! inner varibles
      integer i,j,k,istart,ifinal
      integer ierror
      double precision temp
      character(len=300) keywd


      rewind(input)

      call findBlock(input,1)

      do i=1,natom

         istart=1
         ifinal=80

         read (input,'(A80)') keywd
         call upcase(keywd,80)
         call rdword(keywd,istart,ifinal)

         !-----------------------------
         ! First, find the atom type.
         !-----------------------------
         do k=1,SYMBOL_MAX
             if (keywd(istart:ifinal) == symbol(k)) self%iattype(i)=k
         enddo

         !-----------------------------
         ! Next, find the xyz coordinates of the atom and convert to bohr.
         !-----------------------------
         do k=1,3
            istart=ifinal+1
            ifinal=80
            call rdword(keywd,istart,ifinal)
            call rdnum(keywd,istart,temp,ierror)
            xyz(k,i) = temp*A_TO_BOHRS
        enddo
      enddo

      self%xyz => xyz

      if (self%nextatom.gt.0) call read_quick_molespec_extcharges(self,input,ierr)

      if (self%nextpoint.gt.0) call read_quick_molespec_extgridpoints(self,input,ierr)


   end subroutine read_quick_molspec_2



    subroutine read_quick_molespec_extcharges(self,input,ierr)
        use quick_constants_module
        use quick_exception_module

        implicit none

        ! parameter
        type (quick_molspec_type) self
        integer input
        integer, intent(inout) :: ierr
        ! inner varibles
        integer i,j,k,istart,ifinal
        integer nextatom,ierror
        double precision temp
        character(len=300) keywd

        rewind(input)
        call findBlock(input,2)
        nextatom=self%nextatom

        do i=1,nextatom
            istart = 1
            ifinal = 80

            read(input,'(A80)') keywd

            do j=1,3
                ifinal=80
                call rdword(keywd,istart,ifinal)
                call rdnum(keywd,istart,temp,ierror)
                self%extxyz(j,i) = temp*A_TO_BOHRS
                istart=ifinal+1
            enddo

            call rdword(keywd,istart,ifinal)
            call rdnum(keywd,istart,self%extchg(i),ierror)

        enddo

    end subroutine read_quick_molespec_extcharges

    subroutine read_quick_molespec_extgridpoints(self,input,ierr)
      use quick_constants_module
      use quick_exception_module

      implicit none

      ! parameter
      type (quick_molspec_type) self
      integer input
      integer, intent(inout) :: ierr
      ! inner varibles
      integer i,j,k,istart,ifinal
      integer nextpoint,ierror
      double precision temp
      character(len=200) keywd

      rewind(input)
      call findBlock(input,2)
      nextpoint=self%nextpoint

      do i=1,nextpoint
          istart = 1
          ifinal = 80

          read(input,'(A80)') keywd

          do j=1,3
              ifinal=80
              call rdword(keywd,istart,ifinal)
              call rdnum(keywd,istart,temp,ierror)
              self%extpointxyz(j,i) = temp*A_TO_BOHRS
              istart=ifinal+1
          enddo

          call rdword(keywd,istart,ifinal)
      enddo

  end subroutine read_quick_molespec_extgridpoints

   ! check if molecular specifications are correct
   subroutine check_quick_molspec(self, ierr)

     use quick_exception_module
     implicit none

     type (quick_molspec_type), intent(in) :: self
     integer, intent(inout) :: ierr

     if (self%imult .ne. 1) ierr=11

   end subroutine check_quick_molspec

   !-------------------
   ! print varibles
   !-------------------
   subroutine print_quick_molspec(self,io,ierr)

      use quick_exception_module
      use quick_constants_module
      implicit none
       
      integer, intent(inout) :: ierr
      integer io,i,j
      type(quick_molspec_type) self
      if (io.ne.0) then
         write(io,'(/," =========== Molecule Input ==========")')
         write(io,'(" TOTAL MOLECULAR CHARGE  = ",I4,4x,"MULTIPLICITY                = ",I4)') self%molchg,self%imult
         write(io,'(" TOTAL ATOM NUMBER       = ",i4,4x,"NUMBER OF ATOM TYPES        = ",i4)') self%natom,self%iAtomType
         write(io,'(" NUMBER OF HYDROGEN ATOM = ",i4,4x,"NUMBER OF NON-HYDROGEN ATOM = ",i4)') self%nhatom,self%nNonHAtom

         if(self%nextatom.gt.0 )then
           write(io,'(" NUMBER OF EXTERNAL POINT CHARGES = ",i4)') self%nextatom
         endif

!         if(self%nextpoint.gt.0 )then
!            write(io,'(" NUMBER OF EXTERNAL GRID POINTS = ",i4)') self%nextpoint
!          endif         

         if (self%nelecb.ne.0) then
            write (io,'(" NUMBER OF ALPHA ELECTRONS = ",I4)') self%nelec
            write (io,'(" NUMBER OF BETA ELECTRONS  = ",I4)') self%nelecb
         else
            write (io,'(" NUMBER OF ELECTRONS     = ",I4)') self%nelec
         endif

         write(io,*)
         write(io,'(" -- INPUT GEOMETRY -- :")')
         do I=1,self%natom
            Write (io,'(4x,A2,6x,F10.4,3x,F10.4,3x,F10.4)') &
                  symbol(self%iattype(I)),(self%xyz(j,I)*BOHRS_TO_A,j=1,3)
         enddo

         if(self%nextatom.gt.0 )then
            write(io,*)
            write(io,'(" -- EXTERNAL POINT CHARGES: (X,Y,Z,Q) -- ")')
            do i=1,self%nextatom
               write(io,'(4x,3(F10.4,1x),3x,F7.4)') (self%extxyz(j,i)*BOHRS_TO_A,j=1,3),self%extchg(i)
            enddo
         endif

!         if(self%nextpoint.gt.0 )then
!            write(io,*)
!            write(io,'(" -- EXTERNAL GRID : (X,Y,Z) -- ")')
!            do i=1,self%nextpoint
!               write(io,'(4x,3(F10.4,1x),3x,F7.4)') (self%extpointxyz(j,i)*BOHRS_TO_A,j=1,3)
!            enddo
!         endif

         ! if no. of atom is less than 30, then output them
         if (self%natom.le.30) then
            write(io,*)
            write(io,'(" -- DISTANCE MATRIX -- :")')
            call PriSym(io,self%natom,self%atomdistance,'f12.5')
         endif
      endif

      return

   end subroutine print_quick_molspec

   !-------------------
   ! set up some varibles
   ! this subroutine is to automatically generate other molspec information from
   ! read-in molespec.
   !-------------------

   subroutine set_quick_molspec(self,ierr)

      use quick_exception_module
      use quick_constants_module

      implicit none

      integer, intent(inout) :: ierr
      integer i,j,k
      type (quick_molspec_type) self

      self%nelec=-self%molchg
      ! get atom charge and molecule charge before everything
      do i=1,natom
         self%chg(i)=self%iattype(i)
         self%nelec=self%nelec+self%chg(i)
      enddo

      ! first set Distance Matrix
      do i=1,natom
         do j=i,natom
            self%atomdistance(i,j)=0d0
            do k=1,3
                self%atomdistance(i,j)=self%atomdistance(i,j)+(self%xyz(k,i)-self%xyz(k,j))**2
            enddo
            self%atomdistance(i,j)=dsqrt(self%atomdistance(i,j))
            self%atomdistance(j,i)=self%atomdistance(i,j)
         enddo
      enddo

      ! second set distnbor
      do i=1,natom
         self%distnbor(i)=1.D30
         do j=1,natom
            if (j.ne.i) then
               self%distnbor(i)=min(self%distnbor(i),self%atomdistance(i,j))
            endif
         enddo
      enddo


      ! get and return no. of hydrogen atom and non-hydogren
      j=0
      do i=1,natom
         if (self%iattype(I).eq.1) j=j+1
      enddo
      self%nHAtom=j
      self%nNonHAtom=natom-j

   end subroutine set_quick_molspec

end module quick_molspec_module<|MERGE_RESOLUTION|>--- conflicted
+++ resolved
@@ -405,19 +405,6 @@
       nextatom = 0
       self%nextatom = nextatom
 
-<<<<<<< HEAD
-    ! first is to read atom and atom kind
-    iAtomType = 1
-    natom = 0
-    nextatom = 0
-    nextpoint = 0
-    do
-       read(input,'(A80)',end=111,err=111) keywd
-       i=1;j=80
-       call upcase(keywd,80)
-       call rdword(keywd,i,j)
-       if (is_blank(keywd,1,80)) exit
-=======
       iAtomType = 0
 
       do i = 1, natom
@@ -432,12 +419,12 @@
     ! Reading from input file
     else
       call findBlock(input,1)
->>>>>>> b525a374
 
       ! first is to read atom and atom kind
       iAtomType = 1
       natom = 0
       nextatom = 0
+      nextpoint = 0
       do
         read(input,'(A80)',end=111,err=111) keywd
         i=1;j=80
@@ -458,58 +445,6 @@
       enddo
       111     continue
 
-<<<<<<< HEAD
-!    ! read external charge part
-!    if (is_extcharge)  then
-!       rewind(input)
-!       call findBlock(input,2)
-!       do
-!          read(input,'(A80)',end=112,err=112) keywd
-!          if (is_blank(keywd,1,80)) exit
-!          nextatom=nextatom+1
-!       enddo
-!    endif
-
-! read external charge part
-    if (is_extcharge) then
-      rewind(input)
-      call findBlock(input,2)
-      do
-         read(input,'(A80)',end=112,err=112) keywd
-         if (is_blank(keywd,1,80)) exit
-         nextatom = nextatom + 1
-      enddo
-   endif
-   
-   ! read external grid part
-   if (is_extgrid) then
-      rewind(input)
-      call findBlock(input,2)
-      do
-         read(input,'(A80)',end=112,err=112) keywd
-         if (is_blank(keywd,1,80)) exit
-         nextpoint = nextpoint + 1
-      enddo
-   endif
-
-!    112     continue
-
-!    iAtomType=iAtomType-1
-!    self%iAtomType = iAtomType
-!    self%nextatom = nextatom
-!  endif
-   112     continue
-
-   iAtomType = iAtomType - 1
-   self%iAtomType = iAtomType
-   self%nextatom = nextatom
-
-   ! Check if the external grid part was processed
-   if (is_extgrid) then
-      self%nextpoint = nextpoint
-   endif
- endif
-=======
       ! read external charge part
       if (is_extcharge)  then
         rewind(input)
@@ -521,14 +456,25 @@
         enddo
       endif
 
+      ! read external grid part
+      if (is_extgrid) then
+         rewind(input)
+         call findBlock(input,2)
+         do
+            read(input,'(A80)',end=112,err=112) keywd
+            if (is_blank(keywd,1,80)) exit
+            nextpoint = nextpoint + 1
+         enddo
+      endif
+
       112     continue
 
       iAtomType=iAtomType-1
       self%iAtomType = iAtomType
       self%nextatom = nextatom
+      self%nextpoint = nextpoint
     endif
   endif
->>>>>>> b525a374
 
   end subroutine read_quick_molspec
 
