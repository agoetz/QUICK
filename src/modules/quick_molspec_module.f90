--- conflicted
+++ resolved
@@ -178,27 +178,24 @@
          enddo
       endif
 
-<<<<<<< HEAD
       if (self%nconsatom .gt. 0) then
          if (.not. allocated(self%dlfind_constr)) allocate(self%dlfind_constr(5,self%nconsatom)) 
          do i=1,self%nconsatom
             do j=1,5
                self%dlfind_constr(j,i)=0
-=======
+            enddo
+         enddo
+      endif
+
       if (self%nextpoint.gt.0) then
          if (.not. allocated(self%extpointxyz)) allocate(self%extpointxyz(3,self%nextpoint))
          do i=1,self%nextpoint
             do j=1,3
                self%extpointxyz(j,i)=0d0
->>>>>>> 40d5dbef
             enddo
          enddo
       endif
 
-<<<<<<< HEAD
-
-=======
->>>>>>> 40d5dbef
    end subroutine allocate_quick_molspec
 
    !-----------------------------
@@ -286,16 +283,14 @@
         if (allocated(self%extchg)) deallocate(self%extchg)
       endif
 
-<<<<<<< HEAD
       if (self%nconsatom.gt.0) then
          if (allocated(self%dlfind_constr)) deallocate(self%dlfind_constr)
       endif
-=======
+
       ! if exist external grid
       if (self%nextpoint.gt.0) then
          if (allocated(self%extpointxyz)) deallocate(self%extpointxyz)
-       endif   
->>>>>>> 40d5dbef
+      endif   
 
    end subroutine deallocate_quick_molspec
 
@@ -368,21 +363,15 @@
     integer :: ierror
     integer :: iAtomType
     integer :: nextatom
-<<<<<<< HEAD
+    integer :: nextpoint
     integer :: nconsatom
     integer :: nfreezeatom
-=======
-    integer :: nextpoint
->>>>>>> 40d5dbef
     double precision :: temp,rdnml
     character(len=300) :: keywd
     character(len=300) :: tempstring
     logical :: is_extcharge = .false.
-<<<<<<< HEAD
     logical :: is_constrain = .false.
-=======
     logical :: is_extgrid = .false.
->>>>>>> 40d5dbef
     logical :: is_blank
     logical, intent(in)   :: isTemplate
     logical, intent(in)   :: hasKeywd
@@ -418,19 +407,17 @@
     ! determine if external charge exists
     if (index(keywd,'EXTCHARGES') /= 0) is_extcharge=.true.
 
-<<<<<<< HEAD
+    ! determine if external grid points exist
+    if (index(keywd,'ESP_GRID') /= 0) is_extgrid=.true.
+   
+    ! determine if external grid points exist
+    if (index(keywd,'EFIELD_GRID') /= 0) is_extgrid=.true.
+   
+    ! determine if external grid points exist
+    if (index(keywd,'EFG_GRID') /= 0) is_extgrid=.true.
+
     ! determine if constraints exists
     if (index(keywd,'CONSTRAIN') /= 0) is_constrain=.true.
-=======
-   ! determine if external grid points exist
-    if (index(keywd,'ESP_GRID') /= 0) is_extgrid=.true.
-   
-   ! determine if external grid points exist
-    if (index(keywd,'EFIELD_GRID') /= 0) is_extgrid=.true.
-   
-   ! determine if external grid points exist
-    if (index(keywd,'EFG_GRID') /= 0) is_extgrid=.true.
->>>>>>> 40d5dbef
 
     ! get the atom number, type and number of external charges
 
@@ -439,28 +426,6 @@
     ! If reading from data file
     if(quick_method%read_coord)then
 
-      open(unit=iDataFile,file=dataFileName,status='OLD',form='UNFORMATTED')
-      call rchk_int(iDataFile, "natom", natom, fail)
-      if (.not. allocated(self%iattype)) allocate(self%iattype(natom))
-      call rchk_iarray(iDataFile, "iattype", natom, 1, 1, self%iattype, fail)
-      close(iDataFile)
-
-      ! Reading external charges from data file is not yet implemented
-      nextatom = 0
-      self%nextatom = nextatom
-
-      iAtomType = 0
-
-      do i = 1, natom
-        if (.not.(any(self%atom_type_sym(1:iAtomType).eq.symbol(self%iattype(i))))) then
-          iAtomType=iAtomType+1
-          self%atom_type_sym(iAtomType) = symbol(self%iattype(i))
-        endif
-      enddo
-
-      self%iAtomType = iAtomType
-
-<<<<<<< HEAD
     ! first is to read atom and atom kind
     iAtomType = 1
     natom = 0
@@ -468,16 +433,36 @@
     nconsatom = 0
     nfreezeatom = 0
     do
-       read(input,'(A80)',end=111,err=111) keywd
-       i=1;j=80
-       call upcase(keywd,80)
-       call rdword(keywd,i,j)
-       if (is_blank(keywd,1,80)) exit
-=======
+      read(input,'(A80)',end=111,err=111) keywd
+      i=1;j=80
+      call upcase(keywd,80)
+      call rdword(keywd,i,j)
+      if (is_blank(keywd,1,80)) exit
+
+      open(unit=iDataFile,file=dataFileName,status='OLD',form='UNFORMATTED')
+      call rchk_int(iDataFile, "natom", natom, fail)
+      if (.not. allocated(self%iattype)) allocate(self%iattype(natom))
+      call rchk_iarray(iDataFile, "iattype", natom, 1, 1, self%iattype, fail)
+      close(iDataFile)
+
+      ! Reading external charges from data file is not yet implemented
+      nextatom = 0
+      self%nextatom = nextatom
+
+      iAtomType = 0
+
+      do i = 1, natom
+        if (.not.(any(self%atom_type_sym(1:iAtomType).eq.symbol(self%iattype(i))))) then
+          iAtomType=iAtomType+1
+          self%atom_type_sym(iAtomType) = symbol(self%iattype(i))
+        endif
+      enddo
+
+      self%iAtomType = iAtomType
+
     ! Reading from input file
     else
       call findBlock(input,1)
->>>>>>> 40d5dbef
 
       ! first is to read atom and atom kind
       iAtomType = 1
@@ -528,7 +513,14 @@
 
       112     continue
 
-<<<<<<< HEAD
+      iAtomType=iAtomType-1
+      self%iAtomType = iAtomType
+      self%nextatom = nextatom
+      self%nextpoint = nextpoint
+    endif
+
+    112     continue
+
     !read contrained part
     if (is_constrain) then
        rewind(input)
@@ -555,13 +547,6 @@
     self%nfreezeatom = nfreezeatom
     self%nconsatom = nconsatom 
 
-=======
-      iAtomType=iAtomType-1
-      self%iAtomType = iAtomType
-      self%nextatom = nextatom
-      self%nextpoint = nextpoint
-    endif
->>>>>>> 40d5dbef
   endif
 
   end subroutine read_quick_molspec
@@ -621,13 +606,10 @@
 
       if (self%nextatom.gt.0) call read_quick_molespec_extcharges(self,input,ierr)
 
-<<<<<<< HEAD
       if ((self%nconsatom.gt.0) .or. (self%nfreezeatom.gt.0)) &
          call read_quick_molespec_constrain(self,input,ierr)
-=======
+
       if (self%nextpoint.gt.0) call read_quick_molespec_extgridpoints(self,input,ierr)
-
->>>>>>> 40d5dbef
 
    end subroutine read_quick_molspec_2
 
@@ -674,7 +656,6 @@
 
     end subroutine read_quick_molespec_extcharges
 
-<<<<<<< HEAD
     subroutine read_quick_molespec_constrain(self,input,ierr)
         use quick_constants_module
         use quick_exception_module
@@ -798,7 +779,6 @@
 
     end subroutine read_quick_molespec_constrain
 
-=======
     subroutine read_quick_molespec_extgridpoints(self,input,ierr)
       use quick_constants_module
       use quick_exception_module
@@ -837,7 +817,6 @@
       enddo
 
   end subroutine read_quick_molespec_extgridpoints
->>>>>>> 40d5dbef
 
    ! check if molecular specifications are correct
    subroutine check_quick_molspec(self, ierr)
