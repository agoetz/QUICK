--- conflicted
+++ resolved
@@ -79,7 +79,6 @@
    double precision, intent(in) :: xyz_points(:,:)
 
    allocate(esp_on_points(npoints))
-!   allocate(xyz_points(3,npoints))
 
    ierr = 0
 
@@ -120,7 +119,6 @@
    end if
 
    deallocate(esp_on_points)
-!   deallocate(xyz_points)
 
  end Subroutine
 
@@ -183,8 +181,6 @@
    ! Allocates ESP_NUC and ESP_ELEC arrays
    allocate(esp_nuclear(npoints))
    allocate(esp_electronic(npoints))
-!   allocate(xyz_points(3,npoints))
-!   allocate(esp(npoints))
 #ifdef MPIV
    allocate(esp_electronic_aggregate(npoints))
 #endif
@@ -247,9 +243,6 @@
    deallocate(esp_electronic_aggregate)
 #endif
 
-!   deallocate(xyz_points)
-!   deallocate(esp)
-
  end subroutine compute_esp
 
 !----------------------------------------------------------!
@@ -278,56 +271,20 @@
    integer :: iatom, jatom, igridpoint, npoints, ierr, NB, LWORK, LDA
    double precision, intent(in) :: esp(:), xyz_points(:,:)
    double precision, allocatable :: WORK(:)
-   double precision, allocatable :: A(:,:), B(:), q(:)
+   double precision :: A(natom+1,natom+1), B(natom+1), q(natom+1)
    double precision :: distance, distanceb, invdistance, Net_charge
 
-<<<<<<< HEAD
    double precision, parameter :: One = 1.0d0, Zero = 0.0d0
-=======
-   double precision :: One, Zero
-
-   data One/1.0d0/, Zero/0.0d0/
-
-!   allocate(esp(npoints))
-!   allocate(xyz_points(3,npoints))
-
-   allocate(A(natom+1,natom+1))
-   allocate(B(natom+1))
-   allocate(q(natom+1))
->>>>>>> 3700ac0f
-
-!  A, B and q are initialized. A(natom+1,natom+1) is set to a small number
-!  instead of zero to facilitate diagonalization of A.
-
-<<<<<<< HEAD
+
+!  A, B and q are initialized.
+
    q = Zero
-=======
-   B = Zero
-!   q = Zero
-   A = Zero
-
-!   do iatom = 1, natom
-!     B(iatom) = Zero
-!     q(iatom) = Zero
-!     do jatom = 1, natom
-!       A(jatom,iatom) = Zero
-!     end do
-!   end do
->>>>>>> 3700ac0f
 
    B = Zero
    B(natom+1) = quick_molspec%molchg
-!   q(natom+1) = Zero
-
-<<<<<<< HEAD
+
    A = Zero
    A(1:natom,natom+1) = One
-=======
-!   do jatom = 1, natom
-     A(:,natom+1) = One
-!   end do
-   A(natom+1,natom+1) = Zero
->>>>>>> 3700ac0f
 
 ! The matrix A and vector B is formed.
 
@@ -363,15 +320,11 @@
      call RaiseException(ierr)
    end if
 
-!  q = A-1*B
-<<<<<<< HEAD
-   
-=======
-
    deallocate(IPIV)
    deallocate(WORK)
 
->>>>>>> 3700ac0f
+!  q = A-1*B
+
 #if defined CUDA
    call CUBLAS_DGEMV('N',natom+1,natom+1,One,A,LDA,B,1,Zero,q,1)
 #else
@@ -392,13 +345,6 @@
    write (ioutfile,'("  Net charge = ",F10.6)')Net_charge
    write (ioutfile,'("  ")')
 
-!   deallocate(esp)
-!   deallocate(xyz_points)
-
-   deallocate(A)
-   deallocate(B)
-   deallocate(q)
-
  end subroutine compute_ESP_charge
 
  !---------------------------------------------------------------------------------------------!
@@ -420,9 +366,6 @@
 
    integer :: igridpoint
    double precision :: Cx, Cy, Cz
-
-!   allocate(xyz_points(3,npoints))
-!   allocate(esp(npoints))
 
    if (iESPFile.eq.iVdwSurfFile)then
      quick_method%extgrid_angstrom = .True.
@@ -472,9 +415,6 @@
      write(iESPFile, '(2x,3(F14.10, 1x), 3F14.10)') Cx, Cy, Cz, esp(igridpoint)
    end do
 
-!   deallocate(xyz_points)
-!   deallocate(esp)
-
  end subroutine print_esp
 
  !-----------------------------------------------------------------------!
@@ -491,9 +431,6 @@
    double precision :: distance
    double precision, external :: rootSquare
    integer :: inucleus, igridpoint
-
-!   allocate(xyz_points(3,npoints))
-!   allocate(esp_nuclear(npoints))
 
    do igridpoint = 1, npoints
      esp_nuclear(igridpoint) = 0.d0
@@ -507,9 +444,6 @@
        endif
      enddo
    enddo
-
-!   deallocate(xyz_points)
-!   deallocate(esp_nuclear)
 
  end subroutine esp_nuc
 
@@ -671,9 +605,6 @@
   integer :: igridpoint
   double precision :: Cx, Cy, Cz
 
-!  allocate(efield_nuclear(3,nextpoint))
-!  allocate(efield_electronic(3,nextpoint))
-
   ! If ESP_GRID is true, print to table X, Y, Z, V(r)
   write (ioutfile,'(" *** Printing Electric Field (EFIELD) &
           &[a.u.] on grid ",A,x,"***")') trim(efieldFileName)
@@ -704,9 +635,6 @@
       (efield_nuclear(3,igridpoint)+efield_electronic(3,igridpoint))
     endif
 
-!    deallocate(efield_nuclear)
-!    deallocate(efield_electronic)
-
   end do
 end subroutine print_efield
 
