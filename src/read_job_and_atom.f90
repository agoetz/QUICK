!
!	read_job_and_atom.f90
!	new_quick
!
!	Created by Yipu Miao on 2/18/11.
!	Copyright 2011 University of Florida. All rights reserved.

#include "util.fh"

subroutine read_job_and_atom(ierr)
   
   ! this subroutine is to read job and atoms
   
   use quick_molspec_module
   use quick_method_module
   use quick_mpi_module
   use quick_files_module
   use quick_calculated_module
   use quick_ecp_module
   use quick_api_module
   use quick_exception_module

#ifdef CEW
   use quick_cew_module, only: quick_cew, print
#endif

   implicit none
   
   ! Instant variables
   integer i,j,k
   integer istrt
   character(len=300) :: keyWD
   character(len=100) :: tempstring
   integer, intent(inout) :: ierr

   if (master) then

      ! AG 03/05/2007
      itolecp=0

      ! Open input file
      call PrtAct(iOutFile,"Read Job And Atom")

      if(quick_api%apiMode .and. quick_api%hasKeywd) then 
        keyWD=quick_api%Keywd
      else
        SAFE_CALL(quick_open(infile,inFileName,'O','F','W',.true.,ierr))
        keyWD(:)=''
        do while(.true.)
          read (inFile,'(A100)') tempstring
          if(trim(tempstring).eq.'') exit
<<<<<<< HEAD
          keyWD=trim(keyWD)//' '//trim(tempstring)
        end do
      endif

=======
          if(tempstring(1:1).eq.'$')then
            call upcase(tempstring(2:2),4)
            if (tempstring(2:5).eq.'DATA')then
              ! read data file
              SAFE_CALL(read_data_file(tempstring))
            endif
          else
            keyWD=trim(keyWD)//' '//trim(tempstring)
          endif
        end do
      endif

      call upcase(keyWD,300)
      write(iOutFile,'("  KEYWORD=",a)') trim(keyWD)

>>>>>>> de04a404
      ! These interfaces,"read","check" and "print" are from quick_method_module
      SAFE_CALL(read(quick_method,keyWD,ierr))     ! read method from Keyword

      write(iOutFile,'("  KEYWORD=",a)') trim(keyWD)
!      call upcase(keyWD,300)

      call read(quick_qm_struct,keyWD)  ! read qm struct from Keyword
      call check(quick_method,iOutFile,ierr) ! check the correctness
      call print(quick_method,iOutFile,ierr) ! then print method
    
      ! read basis file
      SAFE_CALL(read_basis_file(keywd,ierr))
      call print_basis_file(iOutFile)
      call print_data_file(iOutFile) 
     if (quick_method%ecp) call print_ecp_file(iOutFile)
      
      ! If PDB flag is on, then call readPDB to read PDB file and 
      ! rewrite input file so that there will be no difference between
      ! PDB input and normal quick input file

      if (quick_method%PDB) call readPDB(infile)

      ! read molecule specfication. Note this is step 1 for molspec reading
      ! and this is mainly to read atom number, atom kind and external charge number. 
      call read(quick_molspec,inFile, isTemplate, quick_api%hasKeywd, quick_api%Keywd, ierr)
      !SAFE_CALL(check(quick_molspec, ierr))

      if( .not. (quick_api%apiMode .and. quick_api%hasKeywd )) close(inFile)

      ! ECP integrals prescreening  -Alessandro GENONI 03/05/2007
      if ((index(keywd,'TOL_ECPINT=') /= 0).and.quick_method%ecp) then
         istrt = index(keywd,'TOL_ECPINT=')+10
         call rdinum(keywd,istrt,itolecp,ierr)
         tolecp=2.30258d+00*itolecp
         thrshecp=10.0d0**(-1.0d0*itolecp)
         write(iOutFile,'("THRESHOLD FOR ECP-INTEGRALS PRESCREENING = ", &
               & E15.5)')thrshecp
      end if


      ! Alessandro GENONI 03/05/2007
      if ((itolecp == 0).and.quick_method%ecp) then
         itolecp=12
         tolecp=2.30258d+00*itolecp
         thrshecp=10.0d0**(-1.0d0*itolecp)
         write(iOutFile,'("THRESHOLD FOR ECP-INTEGRALS PRESCREENING = ", &
               & E15.5,"  (DEFAULT)")')thrshecp
      end if

#ifdef CEW
      SAFE_CALL(print(quick_cew, iOutFile, ierr))
#endif

      call PrtAct(iOutFile,"Finish reading job")

      close(infile)
   endif


#ifdef MPIV
   !-------------------MPI/ALL NODES---------------------------------------
   if (bMPI) then 
     call mpi_setup_job(ierr) ! communicates nodes and pass job specs to all nodes
     CHECK_ERROR(ierr)
   endif
   !-------------------MPI/ALL NODES---------------------------------------
#endif

end<|MERGE_RESOLUTION|>--- conflicted
+++ resolved
@@ -49,12 +49,6 @@
         do while(.true.)
           read (inFile,'(A100)') tempstring
           if(trim(tempstring).eq.'') exit
-<<<<<<< HEAD
-          keyWD=trim(keyWD)//' '//trim(tempstring)
-        end do
-      endif
-
-=======
           if(tempstring(1:1).eq.'$')then
             call upcase(tempstring(2:2),4)
             if (tempstring(2:5).eq.'DATA')then
@@ -70,12 +64,8 @@
       call upcase(keyWD,300)
       write(iOutFile,'("  KEYWORD=",a)') trim(keyWD)
 
->>>>>>> de04a404
       ! These interfaces,"read","check" and "print" are from quick_method_module
       SAFE_CALL(read(quick_method,keyWD,ierr))     ! read method from Keyword
-
-      write(iOutFile,'("  KEYWORD=",a)') trim(keyWD)
-!      call upcase(keyWD,300)
 
       call read(quick_qm_struct,keyWD)  ! read qm struct from Keyword
       call check(quick_method,iOutFile,ierr) ! check the correctness
