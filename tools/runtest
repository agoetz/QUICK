#!/bin/sh

#  !---------------------------------------------------------------------!
#  ! Written by Madu Manathunga on 07/19/2020                            !
#  !                                                                     !
#  ! Copyright (C) 2020-2021 Merz lab                                    !
#  ! Copyright (C) 2020-2021 Götz lab                                    !
#  !                                                                     !
#  ! This Source Code Form is subject to the terms of the Mozilla Public !
#  ! License, v. 2.0. If a copy of the MPL was not distributed with this !
#  ! file, You can obtain one at http://mozilla.org/MPL/2.0/.            !
#  !_____________________________________________________________________!
#
#  !---------------------------------------------------------------------!
#  ! This source code runs a series test cases saved in test folder and  !
#  ! verifies the correctness of a QUICK installation.                   !
#  ! ** Must be executed from QUICK_HOME or installation directories.    !
#  !---------------------------------------------------------------------!

#  !---------------------------------------------------------------------!
#  ! QUICK version                                                       !
#  !---------------------------------------------------------------------!

QUICK_VERSION='QUICK-21.03'

#  !---------------------------------------------------------------------!
#  ! Variable definitions                                                !
#  !---------------------------------------------------------------------!

# directories
installdir=`pwd`
testdir="$installdir/test"
qbasisdir="$installdir/basis"
qbindir="$installdir/bin"
export QUICK_HOME=$installdir

# executables
qexe=''
buildtypes=''
serial='no'
mpi='no'
cuda='no'
cudampi='no'

# test list file
test_list=''

# flag to indicate if mpirun is available
ismpirun='no'

# number of cores for mpi tests
ncores=2

# flag for a mp2 calculation
ismp2=''

# current date time variable
cdate=''
ctime=''

# test types
test_ene='no'
test_grad='no'
test_opt='no'
uspec_test='no'
test_length='short'

# verbosity
log='yes'

# variable to keep track of total failed tests
ncum_failed_tests=0

#  !---------------------------------------------------------------------!
#  ! Function definitions                                                !
#  !---------------------------------------------------------------------!

# this function prints help page
print_help(){

echo  "                                                                                                                                       
  Use this script as ./runtest [flags]                            
                                                                            
  Available flags are:                                                      
      --serial       Tests QUICK serial version                                
      --mpi          Tests QUICK MPI parallel version                           
      --cuda         Tests QUICK GPU version
      --cudampi      Tests QUICK multi-GPU version
      --ene          Run only energy tests
      --grad         Run only gradient tests
      --opt          Run only geometry optimization tests
      --full         Run a large set of tests (Default: no)
      --nolog        Disable writing output into runtest.log (Default: no)
                                                                            
  If the version flags are not specified, the script will try to detect
  the executables and test them.
  
  "

exit 0;

}


print_test_info(){

  ismp2='no'
  testinfo=""
  case "$t" in
    ene_AlH3_rhf_sto3g)                   testinfo="ALH3: RHF energy test: STO-3G basis set";;
    ene_BeH2_rhf_sto3g)                   testinfo="BeH2: RHF energy test: STO-3G basis set";;
    ene_BH3_rhf_sto3g)                    testinfo="BH3: RHF energy test: STO-3G basis set";;
    ene_CaCl2_rhf_sto3g)                  testinfo="CaCl2: RHF energy test: STO-3G basis set";;
    ene_CH4_rhf_sto3g)                    testinfo="CH4: RHF energy test: STO-3G basis set";;
    ene_H2O_rhf_sto3g)                    testinfo="H2O: RHF energy test: STO-3G basis set";;
    ene_HBr_rhf_sto3g)                    testinfo="HBr: RHF energy test: STO-3G basis set";;
    ene_HI_rhf_sto3g)                     testinfo="HI: RHF energy test: STO-3G basis set";;
    ene_KCl_rhf_sto3g)                    testinfo="KCl: RHF energy test: STO-3G basis set";;
    ene_LiF_rhf_sto3g)                    testinfo="LiF: RHF energy test: STO-3G basis set";;
    ene_MgO_rhf_sto3g)                    testinfo="MgO: RHF energy test: STO-3G basis set";;
    ene_NaCl_rhf_sto3g)                   testinfo="NaCl: RHF energy test: STO-3G basis set";;
    ene_NH4_rhf_sto3g)                    testinfo="NH4: RHF energy test: STO-3G basis set";;
    ene_PO4_3_rhf_sto3g)                  testinfo="PO4-3: RHF energy test: STO-3G basis set";;
    ene_SiH4_rhf_sto3g)                   testinfo="SiH4: RHF energy test: STO-3G basis set";;
    ene_SO2_rhf_sto3g)                    testinfo="SO2: RHF energy test: STO-3G basis set";;
    ene_AlH3_rhf_321g)                    testinfo="ALH3: RHF energy test: 3-21G basis set";;
    ene_BeH2_rhf_321g)                    testinfo="BeH2: RHF energy test: 3-21G basis set";;
    ene_BH3_rhf_321g)                     testinfo="BH3: RHF energy test: 3-21G basis set";;
    ene_CaCl2_rhf_321g)                   testinfo="CaCl2: RHF energy test: 3-21G basis set";;
    ene_CH4_rhf_321g)                     testinfo="CH4: RHF energy test: 3-21G basis set";;
    ene_H2O_rhf_321g)                     testinfo="H2O: RHF energy test: 3-21G basis set";;
    ene_HBr_rhf_321g)                     testinfo="HBr: RHF energy test: 3-21G basis set";;
    ene_HI_rhf_321g)                      testinfo="HI: RHF energy test: 3-21G basis set";;
    ene_KCl_rhf_321g)                     testinfo="KCl: RHF energy test: 3-21G basis set";;
    ene_LiF_rhf_321g)                     testinfo="LiF: RHF energy test: 3-21G basis set";;
    ene_MgO_rhf_321g)                     testinfo="MgO: RHF energy test: 3-21G basis set";;
    ene_NaCl_rhf_321g)                    testinfo="NaCl: RHF energy test: 3-21G basis set";;
    ene_NH4_rhf_321g)                     testinfo="NH4: RHF energy test: 3-21G basis set";;
    ene_PO4_3_rhf_321g)                   testinfo="PO4-3: RHF energy test: 3-21G basis set";;
    ene_SiH4_rhf_321g)                    testinfo="SiH4: RHF energy test: 3-21G basis set";;
    ene_SO2_rhf_321g)                     testinfo="SO2: RHF energy test: 3-21G basis set";;
    ene_AlH3_rhf_631g)                    testinfo="ALH3: RHF energy test: 6-31G basis set";;
    ene_BeH2_rhf_631g)                    testinfo="BeH2: RHF energy test: 6-31G basis set";;
    ene_BH3_rhf_631g)                     testinfo="BH3: RHF energy test: 6-31G basis set";;
    ene_CaCl2_rhf_631g)                   testinfo="CaCl2: RHF energy test: 6-31G basis set";;            # currently disabled
    ene_CH4_rhf_631g)                     testinfo="CH4: RHF energy test: 6-31G basis set";;
    ene_H2O_rhf_631g)                     testinfo="H2O: RHF energy test: 6-31G basis set";;
    ene_HBr_rhf_631g)                     testinfo="HBr: RHF energy test: 6-31G basis set";;              # currently disabled
    ene_KCl_rhf_631g)                     testinfo="KCl: RHF energy test: 6-31G basis set";;              # currently disabled
    ene_LiF_rhf_631g)                     testinfo="LiF: RHF energy test: 6-31G basis set";;
    ene_MgO_rhf_631g)                     testinfo="MgO: RHF energy test: 6-31G basis set";;
    ene_NaCl_rhf_631g)                    testinfo="NaCl: RHF energy test: 6-31G basis set";;
    ene_NH4_rhf_631g)                     testinfo="NH4: RHF energy test: 6-31G basis set";;
    ene_PO4_3_rhf_631g)                   testinfo="PO4-3: RHF energy test: 6-31G basis set";;
    ene_SiH4_rhf_631g)                    testinfo="SiH4: RHF energy test: 6-31G basis set";;
    ene_SO2_rhf_631g)                     testinfo="SO2: RHF energy test: 6-31G basis set";;
    ene_AlH3_rhf_631gs)                   testinfo="ALH3: RHF energy test: 6-31G* basis set";;
    ene_BeH2_rhf_631gs)                   testinfo="BeH2: RHF energy test: 6-31G* basis set";;
    ene_BH3_rhf_631gs)                    testinfo="BH3: RHF energy test: 6-31G* basis set";;
    ene_CaCl2_rhf_631gs)                  testinfo="CaCl2: RHF energy test: 6-31G* basis set";;           # currently disabled
    ene_CH4_rhf_631gs)                    testinfo="CH4: RHF energy test: 6-31G* basis set";;
    ene_H2O_rhf_631gs)                    testinfo="H2O: RHF energy test: 6-31G* basis set";;
    ene_HBr_rhf_631gs)                    testinfo="HBr: RHF energy test: 6-31G* basis set";;             # currently disabled
    ene_KCl_rhf_631gs)                    testinfo="KCl: RHF energy test: 6-31G* basis set";;             # currently disabled
    ene_LiF_rhf_631gs)                    testinfo="LiF: RHF energy test: 6-31G* basis set";;
    ene_MgO_rhf_631gs)                    testinfo="MgO: RHF energy test: 6-31G* basis set";;
    ene_NaCl_rhf_631gs)                   testinfo="NaCl: RHF energy test: 6-31G* basis set";;
    ene_NH4_rhf_631gs)                    testinfo="NH4: RHF energy test: 6-31G* basis set";;
    ene_PO4_3_rhf_631gs)                  testinfo="PO4-3: RHF energy test: 6-31G* basis set";;
    ene_SiH4_rhf_631gs)                   testinfo="SiH4: RHF energy test: 6-31G* basis set";;
    ene_SO2_rhf_631gs)                    testinfo="SO2: RHF energy test: 6-31G* basis set";;
    ene_AlH3_rhf_631gss)                  testinfo="ALH3: RHF energy test: 6-31G** basis set";;
    ene_BeH2_rhf_631gss)                  testinfo="BeH2: RHF energy test: 6-31G** basis set";;
    ene_BH3_rhf_631gss)                   testinfo="BH3: RHF energy test: 6-31G** basis set";;
    ene_CaCl2_rhf_631gss)                 testinfo="CaCl2: RHF energy test: 6-31G** basis set";;          # currently disabled
    ene_CH4_rhf_631gss)                   testinfo="CH4: RHF energy test: 6-31G** basis set";;
    ene_H2O_rhf_631gss)                   testinfo="H2O: RHF energy test: 6-31G** basis set";;
    ene_HBr_rhf_631gss)                   testinfo="HBr: RHF energy test: 6-31G** basis set";;            # currently disabled
    ene_KCl_rhf_631gss)                   testinfo="KCl: RHF energy test: 6-31G** basis set";;            # currently disabled
    ene_LiF_rhf_631gss)                   testinfo="LiF: RHF energy test: 6-31G** basis set";;
    ene_MgO_rhf_631gss)                   testinfo="MgO: RHF energy test: 6-31G** basis set";;
    ene_NaCl_rhf_631gss)                  testinfo="NaCl: RHF energy test: 6-31G** basis set";;
    ene_NH4_rhf_631gss)                   testinfo="NH4: RHF energy test: 6-31G** basis set";;
    ene_PO4_3_rhf_631gss)                 testinfo="PO4-3: RHF energy test: 6-31G** basis set";;
    ene_SiH4_rhf_631gss)                  testinfo="SiH4: RHF energy test: 6-31G** basis set";;
    ene_SO2_rhf_631gss)                   testinfo="SO2: RHF energy test: 6-31G** basis set";;
    ene_AlH3_rhf_ccpvdz)                  testinfo="ALH3: RHF energy test: cc-pVDZ basis set";;           # currently disabled
    ene_BeH2_rhf_ccpvdz)                  testinfo="BeH2: RHF energy test: cc-pVDZ basis set";;
    ene_BH3_rhf_ccpvdz)                   testinfo="BH3: RHF energy test: cc-pVDZ basis set";;
    ene_CaCl2_rhf_ccpvdz)                 testinfo="CaCl2: RHF energy test: cc-pVDZ basis set";;          # currently disabled
    ene_CH4_rhf_ccpvdz)                   testinfo="CH4: RHF energy test: cc-pVDZ basis set";;
    ene_H2O_rhf_ccpvdz)                   testinfo="H2O: RHF energy test: cc-pVDZ basis set";;
    ene_HBr_rhf_ccpvdz)                   testinfo="HBr: RHF energy test: cc-pVDZ basis set";;            # currently disabled
    ene_KCl_rhf_ccpvdz)                   testinfo="KCl: RHF energy test: cc-pVDZ basis set";;            # currently disabled
    ene_LiF_rhf_ccpvdz)                   testinfo="LiF: RHF energy test: cc-pVDZ basis set";;
    ene_MgO_rhf_ccpvdz)                   testinfo="MgO: RHF energy test: cc-pVDZ basis set";;            # currently disabled
    ene_NaCl_rhf_ccpvdz)                  testinfo="NaCl: RHF energy test: cc-pVDZ basis set";;           # currently disabled
    ene_NH4_rhf_ccpvdz)                   testinfo="NH4: RHF energy test: cc-pVDZ basis set";;
    ene_PH3_rhf_ccpvdz)                   testinfo="PH3: RHF energy test: cc-pVDZ basis set";;            # currently disabled
    ene_SiH4_rhf_ccpvdz)                  testinfo="SiH4: RHF energy test: cc-pVDZ basis set";;           # currently disabled
    ene_SO2_rhf_ccpvdz)                   testinfo="SO2: RHF energy test: cc-pVDZ basis set";;            # currently disabled
    grad_AlH3_b3lyp_def2sv_p)             testinfo="ALH3: DFT gradient test: DEF2-SV(P) basis set";;
    grad_BeH2_b3lyp_def2sv_p)             testinfo="BeH2: DFT gradient test: DEF2-SV(P) basis set";;
    grad_BH3_b3lyp_def2sv_p)              testinfo="BH3: DFT gradient test: DEF2-SV(P) basis set";;       # currently disabled
    grad_CaCl2_b3lyp_def2sv_p)            testinfo="CaCl2: DFT gradient test: DEF2-SV(P) basis set";;     # currently disabled
    grad_CH4_b3lyp_def2sv_p)              testinfo="CH4: DFT gradient test: DEF2-SV(P) basis set";;       
    grad_H2O_b3lyp_def2sv_p)              testinfo="H2O: DFT gradient test: DEF2-SV(P) basis set";;       
    grad_HBr_b3lyp_def2sv_p)              testinfo="HBr: DFT gradient test: DEF2-SV(P) basis set";;       
    grad_HI_b3lyp_def2sv_p)               testinfo="HI: DFT gradient test: DEF2-SV(P) basis set";;        # currently disabled
    grad_KCl_b3lyp_def2sv_p)              testinfo="KCl: DFT gradient test: DEF2-SV(P) basis set";;       
    grad_LiF_b3lyp_def2sv_p)              testinfo="LiF: DFT gradient test: DEF2-SV(P) basis set";;       
    grad_MgO_b3lyp_def2sv_p)              testinfo="MgO: DFT gradient test: DEF2-SV(P) basis set";;       
    grad_NaCl_b3lyp_def2sv_p)             testinfo="NaCl: DFT gradient test: DEF2-SV(P) basis set";;      
    grad_NH4_b3lyp_def2sv_p)              testinfo="NH4: DFT gradient test: DEF2-SV(P) basis set";;       
    grad_PH3_b3lyp_def2sv_p)              testinfo="PH3: DFT gradient test: DEF2-SV(P) basis set";;       
    grad_SiH4_b3lyp_def2sv_p)             testinfo="SiH4: DFT gradient test: DEF2-SV(P) basis set";;      
    grad_SO2_b3lyp_def2sv_p)              testinfo="SO2: DFT gradient test: DEF2-SV(P) basis set";;       
    grad_AlH3_b3lyp_def2svp)              testinfo="ALH3: DFT gradient test: DEF2-SVP basis set";;        
    grad_BeH2_b3lyp_def2svp)              testinfo="BeH2: DFT gradient test: DEF2-SVP basis set";;        
    grad_BH3_b3lyp_def2svp)               testinfo="BH3: DFT gradient test: DEF2-SVP basis set";;         
    grad_CaCl2_b3lyp_def2svp)             testinfo="CaCl2: DFT gradient test: DEF2-SVP basis set";;       # currently disabled
    grad_CH4_b3lyp_def2svp)               testinfo="CH4: DFT gradient test: DEF2-SVP basis set";;         
    grad_H2O_b3lyp_def2svp)               testinfo="H2O: DFT gradient test: DEF2-SVP basis set";;         
    grad_HBr_b3lyp_def2svp)               testinfo="HBr: DFT gradient test: DEF2-SVP basis set";;         
    grad_HI_b3lyp_def2svp)                testinfo="HI: DFT gradient test: DEF2-SVP basis set";;          # currently disabled
    grad_KCl_b3lyp_def2svp)               testinfo="KCl: DFT gradient test: DEF2-SVP basis set";;
    grad_LiF_b3lyp_def2svp)               testinfo="LiF: DFT gradient test: DEF2-SVP basis set";;
    grad_MgO_b3lyp_def2svp)               testinfo="MgO: DFT gradient test: DEF2-SVP basis set";;
    grad_NaCl_b3lyp_def2svp)              testinfo="NaCl: DFT gradient test: DEF2-SVP basis set";;
    grad_NH4_b3lyp_def2svp)               testinfo="NH4: DFT gradient test: DEF2-SVP basis set";;
    grad_PH3_b3lyp_def2svp)               testinfo="PH3: DFT gradient test: DEF2-SVP basis set";;
    grad_SiH4_b3lyp_def2svp)              testinfo="SiH4: DFT gradient test: DEF2-SVP basis set";;
    grad_SO2_b3lyp_def2svp)               testinfo="SO2: DFT gradient test: DEF2-SVP basis set";;
    grad_AlH3_b3lyp_def2svpd)             testinfo="ALH3: DFT gradient test: DEF2-SVPD basis set";;
    grad_BeH2_b3lyp_def2svpd)             testinfo="BeH2: DFT gradient test: DEF2-SVPD basis set";;
    grad_BH3_b3lyp_def2svpd)              testinfo="BH3: DFT gradient test: DEF2-SVPD basis set";;        # currently disabled
    grad_CaCl2_b3lyp_def2svpd)            testinfo="CaCl2: DFT gradient test: DEF2-SVPD basis set";;      # currently disabled
    grad_CH4_b3lyp_def2svpd)              testinfo="CH4: DFT gradient test: DEF2-SVPD basis set";;        
    grad_H2O_b3lyp_def2svpd)              testinfo="H2O: DFT gradient test: DEF2-SVPD basis set";;        
    grad_HBr_b3lyp_def2svpd)              testinfo="HBr: DFT gradient test: DEF2-SVPD basis set";;        # currently disabled
    grad_HI_b3lyp_def2svpd)               testinfo="HI: DFT gradient test: DEF2-SVPD basis set";;         # currently disabled
    grad_KCl_b3lyp_def2svpd)              testinfo="KCl: DFT gradient test: DEF2-SVPD basis set";;
    grad_LiF_b3lyp_def2svpd)              testinfo="LiF: DFT gradient test: DEF2-SVPD basis set";;
    grad_MgO_b3lyp_def2svpd)              testinfo="MgO: DFT gradient test: DEF2-SVPD basis set";;
    grad_NaCl_b3lyp_def2svpd)             testinfo="NaCl: DFT gradient test: DEF2-SVPD basis set";;
    grad_NH4_b3lyp_def2svpd)              testinfo="NH4: DFT gradient test: DEF2-SVPD basis set";;
    grad_PH3_b3lyp_def2svpd)              testinfo="PH3: DFT gradient test: DEF2-SVPD basis set";;
    grad_SiH4_b3lyp_def2svpd)             testinfo="SiH4: DFT gradient test: DEF2-SVPD basis set";;
    grad_SO2_b3lyp_def2svpd)              testinfo="SO2: DFT gradient test: DEF2-SVPD basis set";;
    ene_psb5_rhf_631g)                    testinfo="PSB5: RHF energy test: s and p basis functions";;
    ene_psb5_rhf_631gss)                  testinfo="PSB5: RHF energy test: s, p and d basis functions";;
    ene_acetone_rhf_321g)                 testinfo="Acetone: RHF energy test: s and p basis functions";;
    ene_psb3_blyp_631g)                   testinfo="PSB3: DFT energy test: s and p basis functions, BLYP functional";;
    ene_psb3_blyp_631gss)                 testinfo="PSB3: DFT energy test: s, p and d basis functions, BLYP functional";;
    ene_psb3_b3lyp_631g)                  testinfo="PSB3: DFT energy test: s and p basis functions, native B3LYP functional";;
    ene_psb3_b3lyp_631gss)                testinfo="PSB3: DFT energy test: s, p and d basis functions, native B3LYP functional";;
    ene_psb3_libxc_lda_631g)              testinfo="PSB3: DFT energy test: s and p basis functions, libxc LDA functional";;
    ene_psb3_libxc_gga_631g)              testinfo="PSB3: DFT energy test: s and p basis functions, libxc GGA functional";;
    ene_psb3_libxc_hgga_631g)             testinfo="PSB3: DFT energy test: s and p basis functions, libxc hybrid GGA functional";;
    ene_wat2_mp2_631g)                    testinfo="Water-2 MP2 energy test: s and p basis functions"; ismp2='yes';;
    ene_wat2_mp2_631gss)                  testinfo="Water-2 MP2 energy test: s, p and d basis functions"; ismp2='yes';;
    grad_nacl_b3lyP_def2svp)              testinfo="Nacl: DFT gradient test: s, p and d basis functions, native B3LYP functional";;
    grad_psb3_b3lyp_631g)                 testinfo="PSB3: DFT gradient test: s and p basis functions";;
    grad_psb3_b3lyp_631gss)               testinfo="PSB3: DFT gradient test: s and p and d basis functions";;
    grad_ch3conhch3_b3lyp_ccpvdz)         testinfo="CH3CONHCH3: DFT gradient test: s and p and d basis functions";;
<<<<<<< HEAD
    grad_ch5nos_b3lyp_6311g)              testinfo="CH5NOS: B3LYP gradient test with 6-311G basis set";;
    grad_ch5nos_b3lyp_6311gd)             testinfo="CH5NOS: B3LYP gradient test with 6-311G(d) basis set";;
    grad_ch5nos_b3lyp_6311gdp)            testinfo="CH5NOS: B3LYP gradient test with 6-311G(d,p) basis set";;
    grad_ch5nos_b3lyp_631plgdp)           testinfo="CH5NOS: B3LYP gradient test with 6-31+G(d,p) basis set";;
    grad_ch5nos_b3lyp_631plplgdp)         testinfo="CH5NOS: B3LYP gradient test with 6-31++G(d,p) basis set";;
    grad_ch5nos_b3lyp_6311plg2dp)         testinfo="CH5NOS: B3LYP gradient test with 6-311+G(2d,p) basis set";;
    grad_ch5nos_b3lyp_6311plplg2d2p)      testinfo="CH5NOS: B3LYP gradient test with 6-311++G(2d,2p) basis set";;
    grad_ch5nos_b3lyp_pc0)                testinfo="CH5NOS: B3LYP gradient test with PC-0 basis set";; 
    grad_ch5nos_b3lyp_pc1)                testinfo="CH5NOS: B3LYP gradient test with PC-1 basis set";;
=======
    grad_ch5nos_b97_631g)                 testinfo="CH5NOS: DFT gradient test: s and p basis functions, B97 functional";;
    grad_ch5nos_bp86_631g)                testinfo="CH5NOS: DFT gradient test: s and p basis functions, BP86 functional";;
    grad_ch5nos_o3lyp_631g)               testinfo="CH5NOS: DFT gradient test: s and p basis functions, O3LYP functional";;
    grad_ch5nos_olyp_631g)                testinfo="CH5NOS: DFT gradient test: s and p basis functions, OLYP functional";;
    grad_ch5nos_pbe0_631g)                testinfo="CH5NOS: DFT gradient test: s and p basis functions, PBE0 functional";;
    grad_ch5nos_pbe_631g)                 testinfo="CH5NOS: DFT gradient test: s and p basis functions, PBE functional";;
    grad_ch5nos_pw91_631g)                testinfo="CH5NOS: DFT gradient test: s and p basis functions, PW91 functional";;
    grad_ch5nos_revpbe_631g)              testinfo="CH5NOS: DFT gradient test: s and p basis functions, revPBE functional";;
>>>>>>> 2629ee88
    grad_wat_b3lyp_ccpvdz)                testinfo="Water: DFT point charge gradient test: s and p and d basis functions";;
    grad_c10h9o2s_b3lyp_def2svp)          testinfo="C10H9O2S: DFT point charge gradient test: s and p and d basis functions";;
    grad_daspi_meoh_b3lyp_sto3g)          testinfo="DASPI-DCM: DFT point charge gradient test: s and p basis functions";;
    grad_hbdi_meoh_libxc_blyp_sto3g)      testinfo="HBDI-MeOH: DFT point charge gradient test: s and p basis functions";;
    grad_naip_meoh_libxc_pbeh_sto3g)      testinfo="NAIP-MeOH: DFT point charge gradient test: s and p basis functions";;
    grad_ncnaip_b3lyp_sto3g)              testinfo="NAIP2-MeOH: DFT point charge gradient test: s and p basis functions";;
    grad_rpsb_meoh_rhf_sto3g)             testinfo="RPSB-MeOH: RHF point charge gradient test: s and p basis functions";;
    grad_daspi_meoh_b3lyp_6-31g)          testinfo="DASPI-DCM: DFT point charge gradient test: s and p basis functions";;
    grad_hbdi_meoh_libxc_blyp_def2sv_p)   testinfo="HBDI-MeOH: DFT point charge gradient test: s and p basis functions";;
    grad_naip_meoh_libxc_pbeh_def2svp)    testinfo="NAIP-MeOH: DFT point charge gradient test: s and p basis functions";;
    grad_ncnaip_b3lyp_631gss)             testinfo="NAIP2-MeOH: DFT point charge gradient test: s and p basis functions";;
    grad_rpsb_meoh_rhf_321g)              testinfo="RPSB-MeOH: RHF point charge gradient test: s and p basis functions";;
    opt_wat_rhf_631g)                     testinfo="Water: RHF geometry optimization test: s and p basis functions";;
    opt_wat_rhf_ccpvdz)                   testinfo="Water: RHF geometry optimization test: s, p and d basis functions";;
    opt_nh4_pbe_def2svp)                  testinfo="NH4+: DFT geometry optimization test: s, p and d basis functions";;
  esac

  echo $testinfo | tee -a $QUICK_HOME/.quick.${buildtype}.runtest.log

}

# function to set correct quick executable and test list
# must be called from a loop where $buildtype carries build type
set_qexe_testlist(){

  if [ "$buildtype" = 'serial' ]; then
    qexe='quick'
    if [ "$test_length" = 'full' ]; then
      test_list="$testdir/testlist_full.txt"
    else
      test_list="$testdir/testlist_short.txt"
    fi
  elif [ "$buildtype" = 'mpi' ]; then
    qexe='quick.MPI'
    if [ "$test_length" = 'full' ]; then
      test_list="$testdir/testlist_full.txt"
    else
      test_list="$testdir/testlist_short.txt"
    fi
  elif [ "$buildtype" = 'cuda' ]; then
    qexe='quick.cuda'
    if [ "$test_length" = 'full' ]; then
      test_list="$testdir/testlist_full_cuda.txt"
    else
      test_list="$testdir/testlist_short_cuda.txt"
    fi
  elif [ "$buildtype" = 'cudampi' ]; then
    qexe='quick.cuda.MPI'
    if [ "$test_length" = 'full' ]; then
      test_list="$testdir/testlist_full_cuda.txt"
    else
      test_list="$testdir/testlist_short_cuda.txt"
    fi
  fi

}


# function to get the total number of tests
get_total_tests(){

  if [ "$test_ene" = 'yes' ]; then
    tot_ene_tests=`awk '{print $1}' "$test_list"| grep "ene" | wc -l`
    total_tests=$((total_tests+tot_ene_tests))
  fi

  if [ "$test_grad" = 'yes' ]; then
    tot_grad_tests=`awk '{print $1}' "$test_list"| grep "grad" | wc -l`
    total_tests=$((total_tests+tot_grad_tests))
  fi

  if [ "$test_opt" = 'yes' ]; then
    tot_opt_tests=`awk '{print $1}' "$test_list"| grep "opt" | wc -l`
    total_tests=$((total_tests+tot_opt_tests))
  fi

}

# function to set files for a test run
set_test(){

  cp "$testdir/$t.in" ./
  cp "$testdir/saved/$t.out" "$t.ref.out"
}


# function to run tests. t, tc and total are test name, test count and 
# total test count respectively. accuracy sets the tolerance. 
run_test(){

    echo "Running test $tc of $total_tests" | tee -a $QUICK_HOME/.quick.${buildtype}.runtest.log

    print_test_info "$t"

    # Run the test case
    if [ $buildtype = 'mpi' ] || [ $buildtype = 'cudampi' ] && [ $ismpirun = 'yes' ]; then
      $DO_PARALLEL "$qbindir/$qexe" "$t.in" > /dev/null 2>&1
    else
      "$qbindir/$qexe" "$t.in" > /dev/null 2>&1
    fi

    if [ "$?" -ne 0 ]; then
      echo "Error: $qexe execution failed."
      echo ""
      exit 1
    fi
  
}

# check electronic, nuclear and total energy
check_energy(){
    
    accuracy='4.0e-5'

    awk '/Begin Energy Calculation/,/End Energy calculation/ {print}' "$t.ref.out" > "$t.ref.ene"
    awk '/Begin Energy Calculation/,/End Energy calculation/ {print}' "$t.out" > "$t.ene"

    "$testdir/dacdif" -k -a "$accuracy" "$t.ref.ene" "$t.ene" | tee -a $QUICK_HOME/.quick.${buildtype}.runtest.log

}


# check nuclear and point charge gradients
check_gradient(){

    accuracy='4.0e-3'

    awk '/Begin Gradient Calculation/,/End Gradient Calculation/ {print}' "$t.ref.out" > "$t.ref.grad"
    awk '/Begin Gradient Calculation/,/End Gradient Calculation/ {print}' "$t.out" > "$t.grad"

    "$testdir/dacdif" -k -a "$accuracy" "$t.ref.grad" "$t.grad" | tee -a $QUICK_HOME/.quick.${buildtype}.runtest.log
}

# check optimized geometry and force element
check_opt(){

    accuracy='4.0e-3'

    awk '/OPTIMIZED GEOMETRY INFORMATION/,/Finish Optimization Job/ {print}' "$t.ref.out" > "$t.ref.opt"
    awk '/OPTIMIZED GEOMETRY INFORMATION/,/Finish Optimization Job/ {print}' "$t.out" > "$t.opt"

    "$testdir/dacdif" -k -a "$accuracy" "$t.ref.opt" "$t.opt" | tee -a $QUICK_HOME/.quick.${buildtype}.runtest.log

}

# check mulliken charges and dipole
check_dipole(){

    accuracy='4.0e-3'

    awk '/Begin Charge and Dipole Calculation/,/End Charge and Dipole Calculation/ {print}' "$t.ref.out" > "$t.ref.dipole"
    awk '/Begin Charge and Dipole Calculation/,/End Charge and Dipole Calculation/ {print}' "$t.out" > "$t.dipole"

    "$testdir/dacdif" -k -a "$accuracy" "$t.ref.dipole" "$t.dipole" | tee -a $QUICK_HOME/.quick.${buildtype}.runtest.log

}


# function to clean up files
clean_up(){
    rm -f "$t.ref.out" "$t.in" ddtmp* *.ene *.grad *.dipole *.opt
}

# function to report summary
print_summary(){

  sum_header="======================== Test Summary ========================"
  sum_footer="=============================================================="  

  echo "$sum_header"
  echo ""

  if [ "$log" = 'yes' ]; then
    echo "$sum_header" > $QUICK_HOME/.quick.runtest.summary.log
    echo "" >> $QUICK_HOME/.quick.runtest.summary.log
  fi


  for buildtype in $buildtypes; do
    total_ene=0
    total_grad=0
    total_opt=0
    failed_ene=0
    failed_grad=0
    failed_opt=0
    total_tests=0
 
    # set testlist
    set_qexe_testlist
 
    # get the number of tests to run
    get_total_tests
 
    # grab stuff from temporary log files
    sed -n '/'$buildtype' version started/,/All '$buildtype' tests are done/p' $QUICK_HOME/.quick.${buildtype}.runtest.log > .quick.runtest.${buildtype}.summary.tmp1
 
    for i in `seq 1 $total_tests`; do
      if [ "$i" -lt "$total_tests" ]; then
        j=$((i+1))
        sed -n '/Running test '$i' of '$total_tests'/,/Running test '$j' of '$total_tests'/p' .quick.runtest.${buildtype}.summary.tmp1 > .quick.runtest.${buildtype}.summary.tmp2
      elif [ "$i" -eq "$total_tests" ]; then
        sed -n '/Running test '$total_tests'/,/All '$buildtype' tests are done/p' .quick.runtest.${buildtype}.summary.tmp1 > .quick.runtest.${buildtype}.summary.tmp2
      fi
  
      if [ `sed -n '/energy test/p' .quick.runtest.${buildtype}.summary.tmp2 | wc -l` -gt 0 ]; then
        total_ene=$((total_ene+1))
        if [ `sed -n '/possible FAILURE/p' .quick.runtest.${buildtype}.summary.tmp2 | wc -l` -gt 0 ]; then
          failed_ene=$((failed_ene+1))
        fi
        
      elif [ `sed -n '/gradient test/p' .quick.runtest.${buildtype}.summary.tmp2 | wc -l` -gt 0 ]; then
        total_grad=$((total_grad+1))
        if [ `sed -n '/possible FAILURE/p' .quick.runtest.${buildtype}.summary.tmp2 | wc -l` -gt 0 ]; then
          failed_grad=$((failed_grad+1))
        fi
      elif [ `sed -n '/geometry optimization test/p' .quick.runtest.${buildtype}.summary.tmp2 | wc -l` -gt 0 ]; then
        total_opt=$((total_opt+1))
        if [ `sed -n '/possible FAILURE/p' .quick.runtest.${buildtype}.summary.tmp2 | wc -l` -gt 0 ]; then
          failed_opt=$((failed_opt+1))
        fi
      fi
      
      rm -f .quick.runtest.${buildtype}.summary.tmp2
    done
    
    failed_total=$((failed_ene+failed_grad+failed_opt))

    # update cumulative failed tests too
    ncum_failed_tests=$((ncum_failed_tests+failed_total))

    echo "$buildtype version:" > .quick.runtest.${buildtype}.summary.tmp0
    echo "    Energy tests: $failed_ene/$total_ene (failed/total)" >> .quick.runtest.${buildtype}.summary.tmp0
    echo "    Gradient tests: $failed_grad/$total_grad (failed/total)" >> .quick.runtest.${buildtype}.summary.tmp0
    echo "    Optimization tests: $failed_opt/$total_opt (failed/total)" >> .quick.runtest.${buildtype}.summary.tmp0
    echo "    Total tests: $failed_total/$total_tests (failed/total)" >> .quick.runtest.${buildtype}.summary.tmp0
    echo "" >> .quick.runtest.${buildtype}.summary.tmp0
 
    cat .quick.runtest.${buildtype}.summary.tmp0
 
    if [ "$log" = 'yes' ]; then 
      cat .quick.runtest.${buildtype}.summary.tmp0 >> $QUICK_HOME/.quick.runtest.summary.log
    fi
 
    rm -f .quick.runtest.${buildtype}.summary.tmp1 .quick.runtest.${buildtype}.summary.tmp0
    
  done

  echo "$sum_footer"

  if [ "$log" = 'yes' ]; then
    echo "$sum_footer" >> $QUICK_HOME/.quick.runtest.summary.log
  fi

}

#  !---------------------------------------------------------------------!
#  ! Read input                                                          !
#  !---------------------------------------------------------------------

while [ $# -gt 0 ]; do
  case "$1" in
    --serial)      serial='yes'; buildtypes="$buildtypes serial";;
    --mpi)         mpi='yes'; buildtypes="$buildtypes mpi";;
    --cuda)        cuda='yes'; buildtypes="$buildtypes cuda";;
    --cudampi)     cudampi='yes'; buildtypes="$buildtypes cudampi";;
    --ene)         test_ene='yes';uspec_test='yes';;
    --grad)        test_grad='yes';uspec_test='yes';;
    --opt)         test_opt='yes';uspec_test='yes';;
    --full)        test_length='full';;
    --nolog)       log='no';;   
    -h| -H| -help| --help) print_help;;
     *) 
         echo  "Neglecting unknown flag: $1";;
  esac
  shift
done

#  !---------------------------------------------------------------------!
#  ! Check directories & executables                                     !
#  !---------------------------------------------------------------------!

if [ ! -d "$qbindir" ]; then
  echo  "Error: QUICK bin folder not found. "
  exit 1
fi

if [ ! -d "$qbasisdir" ]; then
  echo  "Error: QUICK basis folder not found. "
  exit 1
else
  export QUICK_BASIS=$qbasisdir
fi

if [ ! -d "$testdir" ]; then
  echo  "Error: QUICK test folder not found. "
  exit 1
fi

if [ "$serial" = 'yes' -o "$mpi" = 'yes' -o "$cuda" = 'yes' -o "$cudampi" = 'yes' ]; then

  if [ "$serial" = 'yes' ] && [ ! -x "$qbindir/quick" ]; then
    echo  "Error: $qbindir/quick not found."
    exit 1
  fi

  if [ "$mpi" = 'yes' ] && [ ! -x "$qbindir/quick.MPI" ]; then
    echo  "Error: $qbindir/quick.MPI not found."
    exit 1
  fi

  if [ "$cuda" = 'yes' ] && [ ! -x "$qbindir/quick.cuda" ]; then
    echo  "Error: $qbindir/quick.cuda not found."
    exit 1
  fi

  if [ "$cudampi" = 'yes' ] && [ ! -x "$qbindir/quick.cuda.MPI" ]; then
    echo  "Error: $qbindir/quick.cuda.MPI not found."
    exit 1
  fi

else

  # automatically check for executables
  if [ -x "$qbindir/quick.cuda.MPI" ]; then
    cudampi='yes'
    buildtypes="$buildtypes cudampi"
  fi

  if [ -x "$qbindir/quick.cuda" ]; then
    cuda='yes'
    buildtypes="$buildtypes cuda"
  fi

  if [ -x "$qbindir/quick.MPI" ]; then
    mpi='yes'
    buildtypes="$buildtypes mpi"
  fi

  if [ -x "$qbindir/quick" ]; then
    serial='yes'
    buildtypes="$buildtypes serial"
  fi

  if [ "$serial" = 'no' -a "$mpi" = 'no' -a "$cuda" = 'no' -a "$cudampi" = 'no' ]; then
    echo  "Error: No QUICK executables found in $qbindir. "
    exit 1
  fi

fi

if [ ! -f "$testdir/testlist_short.txt" ]; then
  echo  "Error: testlist_short.txt not found in $testdir. "
  exit 1
fi

if [ ! -f "$testdir/testlist_full.txt" ]; then
  echo  "Error: testlist_full.txt not found in $testdir. "
  exit 1
fi

if [ ! -f "$testdir/testlist_short_cuda.txt" ]; then
  echo  "Error: testlist_short_cuda.txt not found in $testdir. "
  exit 1
fi

if [ ! -f "$testdir/testlist_full_cuda.txt" ]; then
  echo  "Error: testlist_full_cuda.txt not found in $testdir. "
  exit 1
fi


# check for mpirun 
if [ "$mpi" = 'yes' -o "$cudampi" = 'yes' ]; then
   mpimsg=""
   if [ -z "$DO_PARALLEL" ]; then
     echo "Error: MPI/CUDAMPI tests are requested but DO_PARALLEL variable is not set."
     exit 1
   else
     ismpirun='yes'
     mpimsg="MPI command: $DO_PARALLEL"
   fi
 
   echo ""
   echo "$mpimsg"   
 
   if [ "$mpi" = 'yes' ]; then
     echo "" >> $QUICK_HOME/.quick.mpi.runtest.log
     echo "$mpimsg" >> $QUICK_HOME/.quick.mpi.runtest.log 
   fi
 
   if [ "$cudampi" = 'yes' ]; then
     echo "" >> $QUICK_HOME/.quick.cudampi.runtest.log
     echo "$mpimsg" >> $QUICK_HOME/.quick.cudampi.runtest.log
   fi

fi

#  !---------------------------------------------------------------------!
#  ! Create required directories                                         !
#  !---------------------------------------------------------------------!

if [ ! -d "$testdir/runs" ]; then
  mkdir -p "$testdir/runs"
fi

for buildtype in $buildtypes; do
  rm -rf "$testdir/runs/$buildtype"
  mkdir -p "$testdir/runs/$buildtype"
done

#  !---------------------------------------------------------------------!
#  ! Set test tyeps                                                      !
#  !---------------------------------------------------------------------!

if [ "$uspec_test" = 'no' ]; then
  test_ene='yes'
  test_grad='yes'
  test_opt='yes'
fi

#  !---------------------------------------------------------------------!
#  ! Run tests                                                           !
#  !---------------------------------------------------------------------!

cd "$testdir"


for buildtype in $buildtypes; do

  cdate=`date +'%m/%d/%Y'`
  ctime=`date +'%r'`

  echo "" | tee -a $QUICK_HOME/.quick.${buildtype}.runtest.log
  echo  "Testing $QUICK_VERSION $buildtype version started on $cdate at $ctime. " | tee -a $QUICK_HOME/.quick.${buildtype}.runtest.log
  echo "" | tee -a $QUICK_HOME/.quick.${buildtype}.runtest.log
  

  # set qexe and testlist
  set_qexe_testlist

  # initialize the total number of test cases
  total_tests=0 

  # get the number of tests to run
  get_total_tests

  tc=1 # test count
  cd "$testdir/runs/$buildtype"

  # Run energy tests
  if [ "$test_ene" = 'yes' ]; then
    for t in `awk '{print $1}' "$test_list"| grep "ene"`; do
      set_test
      run_test
      check_energy
      check_dipole
      clean_up

      echo ""
      tc=$((tc+1))
    done
  fi

  # Run gradient tests
  if [ "$test_grad" = 'yes' ]; then
    for t in `awk '{print $1}' "$test_list" |grep "grad"`; do
      set_test
      run_test
      check_energy
      check_gradient
      check_dipole
      clean_up

      echo ""
      tc=$((tc+1))
    done
  fi

  # Run geometry optimization tests
  if [ "$test_opt" = 'yes' ]; then
    for t in `awk '{print $1}' "$test_list" | grep "opt"`; do
      set_test
      run_test
      check_opt
      check_dipole
      clean_up

      echo ""
      tc=$((tc+1))
    done
  fi

  echo "All $buildtype tests are done. The output files are located in $testdir/runs/$buildtype." | tee -a $QUICK_HOME/.quick.${buildtype}.runtest.log
  echo "" | tee -a $QUICK_HOME/.quick.${buildtype}.runtest.log

  cd "$testdir"
done
  
cd $installdir

# print test summary
print_summary

# create final .log file or delete temp .log files
if [ "$log" = 'yes' ]; then
  touch runtest.log
  for buildtype in $buildtypes; do
    cat $QUICK_HOME/.quick.${buildtype}.runtest.log >> $QUICK_HOME/runtest.log
    rm -f $QUICK_HOME/.quick.${buildtype}.runtest.log
  done
  cat $QUICK_HOME/.quick.runtest.summary.log >> $QUICK_HOME/runtest.log
  rm -f $QUICK_HOME/.quick.runtest.summary.log

  echo "Output of runtest script has been written into $QUICK_HOME/runtest.log file."
else
  for buildtype in $buildtypes; do
    rm -f $QUICK_HOME/.quick.${buildtype}.runtest.log
  done
fi

# shamefully exit if tests are failed.
if [ $ncum_failed_tests -gt 0 ]; then
  exit 1
else
  exit 0
fi
<|MERGE_RESOLUTION|>--- conflicted
+++ resolved
@@ -263,7 +263,6 @@
     grad_psb3_b3lyp_631g)                 testinfo="PSB3: DFT gradient test: s and p basis functions";;
     grad_psb3_b3lyp_631gss)               testinfo="PSB3: DFT gradient test: s and p and d basis functions";;
     grad_ch3conhch3_b3lyp_ccpvdz)         testinfo="CH3CONHCH3: DFT gradient test: s and p and d basis functions";;
-<<<<<<< HEAD
     grad_ch5nos_b3lyp_6311g)              testinfo="CH5NOS: B3LYP gradient test with 6-311G basis set";;
     grad_ch5nos_b3lyp_6311gd)             testinfo="CH5NOS: B3LYP gradient test with 6-311G(d) basis set";;
     grad_ch5nos_b3lyp_6311gdp)            testinfo="CH5NOS: B3LYP gradient test with 6-311G(d,p) basis set";;
@@ -273,7 +272,6 @@
     grad_ch5nos_b3lyp_6311plplg2d2p)      testinfo="CH5NOS: B3LYP gradient test with 6-311++G(2d,2p) basis set";;
     grad_ch5nos_b3lyp_pc0)                testinfo="CH5NOS: B3LYP gradient test with PC-0 basis set";; 
     grad_ch5nos_b3lyp_pc1)                testinfo="CH5NOS: B3LYP gradient test with PC-1 basis set";;
-=======
     grad_ch5nos_b97_631g)                 testinfo="CH5NOS: DFT gradient test: s and p basis functions, B97 functional";;
     grad_ch5nos_bp86_631g)                testinfo="CH5NOS: DFT gradient test: s and p basis functions, BP86 functional";;
     grad_ch5nos_o3lyp_631g)               testinfo="CH5NOS: DFT gradient test: s and p basis functions, O3LYP functional";;
@@ -282,7 +280,6 @@
     grad_ch5nos_pbe_631g)                 testinfo="CH5NOS: DFT gradient test: s and p basis functions, PBE functional";;
     grad_ch5nos_pw91_631g)                testinfo="CH5NOS: DFT gradient test: s and p basis functions, PW91 functional";;
     grad_ch5nos_revpbe_631g)              testinfo="CH5NOS: DFT gradient test: s and p basis functions, revPBE functional";;
->>>>>>> 2629ee88
     grad_wat_b3lyp_ccpvdz)                testinfo="Water: DFT point charge gradient test: s and p and d basis functions";;
     grad_c10h9o2s_b3lyp_def2svp)          testinfo="C10H9O2S: DFT point charge gradient test: s and p and d basis functions";;
     grad_daspi_meoh_b3lyp_sto3g)          testinfo="DASPI-DCM: DFT point charge gradient test: s and p basis functions";;
