--- conflicted
+++ resolved
@@ -210,17 +210,10 @@
     #  https://stackoverflow.com/questions/6622454/cuda-incompatible-with-my-gcc-version
     #  VERSION_EQUAL 10 means 10.0, so use ranges to compare major versions.
     if ( "${CMAKE_C_COMPILER_ID}" STREQUAL "GNU" AND (
-<<<<<<< HEAD
-	    ( CMAKE_CXX_COMPILER_VERSION VERSION_LESS_EQUAL 14.2
-              AND CUDA_VERSION VERSION_GREATER_EQUAL 12.8
-              AND CUDA_VERSION VERSION_LESS_EQUAL 12.8 )
-        OR  ( CMAKE_CXX_COMPILER_VERSION VERSION_LESS 13.3
-=======
 	    ( CMAKE_CXX_COMPILER_VERSION VERSION_LESS 14.3
               AND CUDA_VERSION VERSION_GREATER_EQUAL 12.8
               AND CUDA_VERSION VERSION_LESS_EQUAL 12.8 )
         OR  ( CMAKE_CXX_COMPILER_VERSION VERSION_LESS 13.4
->>>>>>> 71ba76d5
               AND CUDA_VERSION VERSION_GREATER_EQUAL 12.4
               AND CUDA_VERSION VERSION_LESS_EQUAL 12.6 )
         OR ( CMAKE_CXX_COMPILER_VERSION VERSION_LESS 12.3
